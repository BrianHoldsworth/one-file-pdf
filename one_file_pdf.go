--- conflicted
+++ resolved
@@ -1,161 +1,143 @@
 // -----------------------------------------------------------------------------
 // (c) balarabe@protonmail.com                                      License: MIT
-<<<<<<< HEAD
-// :v: 2018-03-05 16:53:58 941B81                              [one_file_pdf.go]
-=======
-// :v: 2018-03-13 17:47:08 87067D                              [one_file_pdf.go]
->>>>>>> 62bd5a2a
+// :v: 2018-03-13 19:07:04 95B1A5                              [one_file_pdf.go]
 // -----------------------------------------------------------------------------
 
 package pdf
 
-// # Structures
+// # Main Structure
 //   PDF struct
-//   PDFColor struct
-//   PDFPageSize struct
-//   PDFPageSizeOf(pageSize string) PDFPageSize
 //
 // # Constants
-//   PDFColorNames = map[string]PDFColor
-//   PDFNoPage = -1
-//   PDFStandardPageSizes = []PDFPageSize
+//   PDFColorNames = map[string]color.RGBA
 //
 // # Internal Structures
 //   pdfFont struct
 //   pdfImage struct
 //   pdfPage struct
+//   pdfPaperSize struct
 //
 // # Internal Constants
 //   pdfFontNames = []string
 //   pdfFontWidths = [][]int
 //   pdfPagesIndex = 3
+//   pdfStandardPaperSizes = []pdfPaperSize
 //
 // # Constructor
-//   NewPDF(pageSize string) PDF
+//   NewPDF(paperSize string) PDF
 //
-// # Read-Only Properties
-//   (pdf *PDF) CurrentPage() int
-//   (pdf *PDF) PageHeight() float64
-//   (pdf *PDF) PageWidth() float64
+// # Read-Only Properties (pdf *PDF)
+//   CurrentPage() int
+//   PageHeight() float64
+//   PageWidth() float64
 //
-// # Property Getters
-//   (pdf *PDF) Color() PDFColor
-//   (pdf *PDF) Compression() bool
-//   (pdf *PDF) DocAuthor() string
-//   (pdf *PDF) DocCreator() string
-//   (pdf *PDF) DocKeywords() string
-//   (pdf *PDF) DocSubject() string
-//   (pdf *PDF) DocTitle() string
-//   (pdf *PDF) FontName() string
-//   (pdf *PDF) FontSize() float64
-//   (pdf *PDF) HorizontalScaling() uint16
-//   (pdf *PDF) LineWidth() float64
-//   (pdf *PDF) Units() string
-//   (pdf *PDF) X() float64
-//   (pdf *PDF) Y() float64
+// # Property Getters (pdf *PDF)
+//   Color() color.RGBA             FontName() string
+//   Compression() bool             FontSize() float64
+//   DocAuthor() string             HorizontalScaling() uint16
+//   DocCreator() string            LineWidth() float64
+//   DocKeywords() string           Units() string
+//   DocSubject() string            X() float64
+//   DocTitle() string              Y() float64
 //
-// # Property Setters
-//   (pdf *PDF) SetColor(nameOrHTMLColor string) *PDF
-//   (pdf *PDF) SetColorRGB(red, green, blue int) *PDF
-//   (pdf *PDF) SetCompression(compress bool) *PDF
-//   (pdf *PDF) SetDocAuthor(s string) *PDF
-//   (pdf *PDF) SetDocCreator(s string) *PDF
-//   (pdf *PDF) SetDocKeywords(s string) *PDF
-//   (pdf *PDF) SetDocSubject(s string) *PDF
-//   (pdf *PDF) SetDocTitle(s string) *PDF
-//   (pdf *PDF) SetFont(name string, points float64) *PDF
-//   (pdf *PDF) SetFontName(name string) *PDF
-//   (pdf *PDF) SetFontSize(points float64) *PDF
-//   (pdf *PDF) SetHorizontalScaling(percent uint16) *PDF
-//   (pdf *PDF) SetLineWidth(points float64) *PDF
-//   (pdf *PDF) SetUnits(unitName string) *PDF
-//   (pdf *PDF) SetX(x float64) *PDF
-//   (pdf *PDF) SetXY(x, y float64) *PDF
-//   (pdf *PDF) SetY(y float64) *PDF
+// # Property Setters (pdf *PDF)
+//   SetColor(nameOrHTMLColor string) *PDF
+//   SetColorRGB(red, green, blue int) *PDF
+//   SetCompression(compress bool) *PDF
+//   SetDocAuthor(s string) *PDF
+//   SetDocCreator(s string) *PDF
+//   SetDocKeywords(s string) *PDF
+//   SetDocSubject(s string) *PDF
+//   SetDocTitle(s string) *PDF
+//   SetFont(name string, points float64) *PDF
+//   SetFontName(name string) *PDF
+//   SetFontSize(points float64) *PDF
+//   SetHorizontalScaling(percent uint16) *PDF
+//   SetLineWidth(points float64) *PDF
+//   SetUnits(unitName string) *PDF
+//   SetX(x float64) *PDF
+//   SetXY(x, y float64) *PDF
+//   SetY(y float64) *PDF
 //
-// # Methods
-//   (pdf *PDF) AddPage() *PDF
-//   (pdf *PDF) Bytes() []byte
-//   (pdf *PDF) DrawBox(x, y, width, height float64) *PDF
-//   (pdf *PDF) DrawImage(x, y, height float64, fileNameOrBytes interface{},
-//              ) *PDF
-//   (pdf *PDF) DrawLine(x1, y1, x2, y2 float64) *PDF
-//   (pdf *PDF) DrawText(text string) *PDF
-//   (pdf *PDF) DrawTextAlignedToBox(
-//                 x, y, width, height float64, align, text string,
-//              ) *PDF
-//   (pdf *PDF) DrawTextAt(x, y float64, text string) *PDF
-//   (pdf *PDF) DrawTextInBox(x, y, width, height float64, align, text string,
-//              ) *PDF
-//   (pdf *PDF) DrawUnitGrid() *PDF
-//   (pdf *PDF) FillBox(x, y, width, height float64) *PDF
-//   (pdf *PDF) NextLine() *PDF
-//   (pdf *PDF) Reset() *PDF
-//   (pdf *PDF) SaveFile(filename string) *PDF
-//   (pdf *PDF) SetColumnWidths(widths ...float64) *PDF
-//   (pdf *PDF) TextWidth(text string) float64
-//   (pdf *PDF) WrapTextLines(width float64, text string) []string
+// # Methods (pdf *PDF)
+//   AddPage() *PDF
+//   Bytes() []byte
+//   DrawBox(x, y, width, height float64, fill ...bool) *PDF
+//   DrawCircle(x, y, radius float64, fill ...bool) *PDF
+//   DrawEllipse(x, y, xRadius, yRadius float64, fill ...bool) *PDF
+//   DrawImage(x, y, height float64, fileNameOrBytes interface{},
+//	     backColor ...string) *PDF
+//   DrawLine(x1, y1, x2, y2 float64) *PDF
+//   DrawText(s string) *PDF
+//   DrawTextAlignedToBox(
+//       x, y, width, height float64, align, text string) *PDF
+//   DrawTextAt(x, y float64, text string) *PDF
+//   DrawTextInBox(
+//       x, y, width, height float64, align, text string ) *PDF
+//   DrawUnitGrid() *PDF
+//   FillBox(x, y, width, height float64) *PDF
+//   FillCircle(x, y, radius float64) *PDF
+//   FillEllipse(x, y, xRadius, yRadius float64) *PDF
+//   NextLine() *PDF
+//   Reset() *PDF
+//   SaveFile(filename string) error
+//   SetColumnWidths(widths ...float64) *PDF
+//   SetErrorLogger(fn func(a ...interface{}) (int, error)) *PDF
 //
-<<<<<<< HEAD
-// # Functions:
-//   (pdf *PDF) ToPoints(numberAndUnit string) float64
-=======
 // # Metrics Methods (pdf *PDF)
 //   TextWidth(s string) float64
 //   ToColor(nameOrHTMLColor string) (color.RGBA, error)
 //   ToPoints(numberAndUnit string) float64
 //   ToUnits(points float64) float64
 //   WrapTextLines(width float64, text string) (ret []string)
->>>>>>> 62bd5a2a
 //
-// # Private Methods
-//   (pdf *PDF) applyFont()
-//   (pdf *PDF) applyLineWidth() *PDF
-//   (pdf *PDF) applyNonStrokeColor() *PDF
-//   (pdf *PDF) applyStrokeColor() *PDF
-//   (pdf *PDF) drawTextLine(text string) *PDF
-//   (pdf *PDF) drawTextBox(
-//                 x, y, width, height float64,
-//                 wrapText bool, align, text string,
-//              ) *PDF
-//   (pdf *PDF) setCurrentPage(pageNo int) *PDF
-//   (pdf *PDF) textWidthPt1000(text string) float64
-//   (pdf *PDF) warnIfNoPage() bool
+// # Private Methods (pdf *PDF)
+//   applyFont() {
+//   drawTextLine(s string) *PDF
+//   drawTextBox(x, y, width, height float64,
+//       wrapText bool, align, text string) *PDF
+//   loadImage(fileNameOrBytes interface{}, back color.RGBA,
+//       ) (img pdfImage, idx int, err error)
+//   textWidthPt1000(s string) float64
+//   warnIfNoPage() bool
 //
-// # Private Generation Methods
-//   (pdf *PDF) nextObject() int
-//   (pdf *PDF) write(format string, args ...interface{}) *PDF
-//   (pdf *PDF) writeEndobj() *PDF
-//   (pdf *PDF) writeObj(objectType string) *PDF
-//   (pdf *PDF) writePages(fontsIndex, imagesIndex int) *PDF
-//   (pdf *PDF) writeStream(content []byte) *PDF
-//   (pdf *PDF) writeStreamData(content []byte) *PDF
+// # Private Generation Methods (pdf *PDF)
+//   nextObj() int
+//   write(format string, args ...interface{}) *PDF
+//   writeCurve(x1, y1, x2, y2, x3, y3 float64) *PDF
+//   writeEndobj() *PDF
+//   writeMode(fill ...bool) (mode string)
+//   writeObj(objType string) *PDF
+//   writePages(fontsIndex, imagesIndex int) *PDF
+//   writeStream(content []byte) *PDF
+//   writeStreamData(content []byte) *PDF
 //
-// # Private Functions
-//   (*PDF) escape(s string) []byte
-//   (*PDF) getPointsPerUnit(unitName string) float64
-//   (*PDF) isWhiteSpace(s string) bool
-//   (*PDF) splitLines(s string) []string
-//   (PDF) logError(a ...interface{})
+// # Private Functions (*PDF) - just attached to PDF, but not using its data
+//   escape(s string) []byte
+//   isWhiteSpace(s string) bool
+//   splitLines(s string) []string
+//   toUpperLettersDigits(s, extras string) string
+//   (pdf *PDF):
+//   getPaperSize(name string) pdfPaperSize
+//   getPointsPerUnit(unitName string) float64
+//   setError(a ...interface{}) *PDF
 
 import "bytes"         // standard
 import "compress/zlib" // standard
 import "fmt"           // standard
 import "image"         // standard
-import "image/color"
+import "image/color"   // standard
 import "io/ioutil"     // standard
+import "reflect"       // standard
 import "strconv"       // standard
 import "strings"       // standard
-import _ "image/png"   // init image decoders
-import _ "image/jpeg"
-import _ "image/gif"
-
-// PDFErrorHandler is the function that handles errors.
-// You can redefine it as needed or set to nil to mute error messages.
-var PDFErrorHandler = fmt.Println
+import "unicode"       // standard   only uses IsSpace(), IsLetter(), IsDigit()
+import _ "image/png"   // standard   init image decoders
+import _ "image/jpeg"  // standard
+import _ "image/gif"   // standard
 
 // -----------------------------------------------------------------------------
-// # Structures
+// # Main Structure
 
 // PDF is the main structure representing a PDF document.
 type PDF struct {
@@ -164,230 +146,190 @@
 	docKeywords       string        // 'keywords' metadata entry
 	docSubject        string        // 'subject' metadata entry
 	docTitle          string        // 'title' metadata entry
-	pageSize          PDFPageSize   // page size used in this PDF
+	paperSize         pdfPaperSize  // paper size used in this PDF
 	pageNo            int           // current page number
-	pagePtr           *pdfPage      // pointer to the current page
+	ppage             *pdfPage      // pointer to the current page
 	pages             []pdfPage     // all the pages added to this PDF
 	fonts             []pdfFont     // all the fonts used in this PDF
 	images            []pdfImage    // all the images used in this PDF
 	columnWidths      []float64     // user-set column widths (like tab stops)
 	columnNo          int           // index of the current column
 	unitName          string        // name of active measurement unit
-	pointsPerUnit     float64       // number of points per measurement unit
-	color             PDFColor      // current drawing color
+	ptPerUnit         float64       // number of points per measurement unit
+	color             color.RGBA    // current drawing color
 	lineWidth         float64       // current line width (in points)
 	fontName          string        // current font's name
 	fontSizePt        float64       // current font's size (in points)
 	horizontalScaling uint16        // horizontal scaling factor (in %)
 	compressStreams   bool          // enable stream compression?
 	content           bytes.Buffer  // content buffer where PDF is written
-	contentPtr        *bytes.Buffer // pointer to PDF/current page's buffer
+	pbuf              *bytes.Buffer // pointer to PDF/current page's buffer
 	objOffsets        []int         // used by Bytes() and write..()
 	objNo             int           // used by Bytes() and write..()
+	//
+	// Function that handles error logging: it is set to fmt.Println
+	// by default (by NewPDF). You can redefine it as needed or
+	// set to nil to mute error messages per each PDF instance.
+	errorLogger func(a ...interface{}) (n int, err error)
 } //                                                                         PDF
-
-// PDFColor represents a color value.
-type PDFColor struct {
-	Red   uint8
-	Green uint8
-	Blue  uint8
-} //                                                                    PDFColor
-
-// PDFPageSize represents a page size name and its dimensions in points.
-type PDFPageSize struct {
-	Name     string
-	WidthPt  float64 // width in points
-	HeightPt float64 // height in points
-} //                                                                 PDFPageSize
-
-// PDFPageSizeOf returns a PDFPageSize struct based on
-// the specified page size string. If the page size is
-// not found, returns a zero-initialized structure.
-func PDFPageSizeOf(pageSize string) PDFPageSize {
-	pageSize = strings.Trim(strings.ToUpper(pageSize), " \a\b\f\n\r\t\v")
-	for _, size := range PDFStandardPageSizes {
-		if pageSize == size.Name {
-			return size
-		}
-	}
-	return PDFPageSize{}
-} //                                                               PDFPageSizeOf
 
 // -----------------------------------------------------------------------------
 // # Constants
 
-// PDFNoPage specifies there is no current page.
-const PDFNoPage = -1
-
 // PDFColorNames maps web (X11) color names to values.
-// (from https://en.wikipedia.org/wiki/X11_color_names)
-var PDFColorNames = map[string]PDFColor{
-	"ALICEBLUE":            {240, 248, 255}, // #F0F8FF
-	"ANTIQUEWHITE":         {250, 235, 215}, // #FAEBD7
-	"AQUA":                 {0, 255, 255},   // #00FFFF
-	"AQUAMARINE":           {127, 255, 212}, // #7FFFD4
-	"AZURE":                {240, 255, 255}, // #F0FFFF
-	"BEIGE":                {245, 245, 220}, // #F5F5DC
-	"BISQUE":               {255, 228, 196}, // #FFE4C4
-	"BLACK":                {0, 0, 0},       // #000000
-	"BLANCHEDALMOND":       {255, 235, 205}, // #FFEBCD
-	"BLUE":                 {0, 0, 255},     // #0000FF
-	"BLUEVIOLET":           {138, 43, 226},  // #8A2BE2
-	"BROWN":                {165, 42, 42},   // #A52A2A
-	"BURLYWOOD":            {222, 184, 135}, // #DEB887
-	"CADETBLUE":            {95, 158, 160},  // #5F9EA0
-	"CHARTREUSE":           {127, 255, 0},   // #7FFF00
-	"CHOCOLATE":            {210, 105, 30},  // #D2691E
-	"CORAL":                {255, 127, 80},  // #FF7F50
-	"CORNFLOWERBLUE":       {100, 149, 237}, // #6495ED
-	"CORNSILK":             {255, 248, 220}, // #FFF8DC
-	"CRIMSON":              {220, 20, 60},   // #DC143C
-	"CYAN":                 {0, 255, 255},   // #00FFFF
-	"DARKBLUE":             {0, 0, 139},     // #00008B
-	"DARKCYAN":             {0, 139, 139},   // #008B8B
-	"DARKGOLDENROD":        {184, 134, 11},  // #B8860B
-	"DARKGRAY":             {169, 169, 169}, // #A9A9A9
-	"DARKGREEN":            {0, 100, 0},     // #006400
-	"DARKKHAKI":            {189, 183, 107}, // #BDB76B
-	"DARKMAGENTA":          {139, 0, 139},   // #8B008B
-	"DARKOLIVEGREEN":       {85, 107, 47},   // #556B2F
-	"DARKORANGE":           {255, 140, 0},   // #FF8C00
-	"DARKORCHID":           {153, 50, 204},  // #9932CC
-	"DARKRED":              {139, 0, 0},     // #8B0000
-	"DARKSALMON":           {233, 150, 122}, // #E9967A
-	"DARKSEAGREEN":         {143, 188, 143}, // #8FBC8F
-	"DARKSLATEBLUE":        {72, 61, 139},   // #483D8B
-	"DARKSLATEGRAY":        {47, 79, 79},    // #2F4F4F
-	"DARKTURQUOISE":        {0, 206, 209},   // #00CED1
-	"DARKVIOLET":           {148, 0, 211},   // #9400D3
-	"DEEPPINK":             {255, 20, 147},  // #FF1493
-	"DEEPSKYBLUE":          {0, 191, 255},   // #00BFFF
-	"DIMGRAY":              {105, 105, 105}, // #696969
-	"DODGERBLUE":           {30, 144, 255},  // #1E90FF
-	"FIREBRICK":            {178, 34, 34},   // #B22222
-	"FLORALWHITE":          {255, 250, 240}, // #FFFAF0
-	"FORESTGREEN":          {34, 139, 34},   // #228B22
-	"FUCHSIA":              {255, 0, 255},   // #FF00FF
-	"GAINSBORO":            {220, 220, 220}, // #DCDCDC
-	"GHOSTWHITE":           {248, 248, 255}, // #F8F8FF
-	"GOLD":                 {255, 215, 0},   // #FFD700
-	"GOLDENROD":            {218, 165, 32},  // #DAA520
-	"GRAY":                 {190, 190, 190}, // #BEBEBE X11 Version
-	"GREEN":                {0, 255, 0},     // #00FF00 X11 Version
-	"GREENYELLOW":          {173, 255, 47},  // #ADFF2F
-	"HONEYDEW":             {240, 255, 240}, // #F0FFF0
-	"HOTPINK":              {255, 105, 180}, // #FF69B4
-	"INDIANRED":            {205, 92, 92},   // #CD5C5C
-	"INDIGO":               {75, 0, 130},    // #4B0082
-	"IVORY":                {255, 255, 240}, // #FFFFF0
-	"KHAKI":                {240, 230, 140}, // #F0E68C
-	"LAVENDER":             {230, 230, 250}, // #E6E6FA
-	"LAVENDERBLUSH":        {255, 240, 245}, // #FFF0F5
-	"LAWNGREEN":            {124, 252, 0},   // #7CFC00
-	"LEMONCHIFFON":         {255, 250, 205}, // #FFFACD
-	"LIGHTBLUE":            {173, 216, 230}, // #ADD8E6
-	"LIGHTCORAL":           {240, 128, 128}, // #F08080
-	"LIGHTCYAN":            {224, 255, 255}, // #E0FFFF
-	"LIGHTGOLDENRODYELLOW": {250, 250, 210}, // #FAFAD2
-	"LIGHTGRAY":            {211, 211, 211}, // #D3D3D3
-	"LIGHTGREEN":           {144, 238, 144}, // #90EE90
-	"LIGHTPINK":            {255, 182, 193}, // #FFB6C1
-	"LIGHTSALMON":          {255, 160, 122}, // #FFA07A
-	"LIGHTSEAGREEN":        {32, 178, 170},  // #20B2AA
-	"LIGHTSKYBLUE":         {135, 206, 250}, // #87CEFA
-	"LIGHTSLATEGRAY":       {119, 136, 153}, // #778899
-	"LIGHTSTEELBLUE":       {176, 196, 222}, // #B0C4DE
-	"LIGHTYELLOW":          {255, 255, 224}, // #FFFFE0
-	"LIME":                 {0, 255, 0},     // #00FF00
-	"LIMEGREEN":            {50, 205, 50},   // #32CD32
-	"LINEN":                {250, 240, 230}, // #FAF0E6
-	"MAGENTA":              {255, 0, 255},   // #FF00FF
-	"MAROON":               {176, 48, 96},   // #B03060 X11 Version
-	"MEDIUMAQUAMARINE":     {102, 205, 170}, // #66CDAA
-	"MEDIUMBLUE":           {0, 0, 205},     // #0000CD
-	"MEDIUMORCHID":         {186, 85, 211},  // #BA55D3
-	"MEDIUMPURPLE":         {147, 112, 219}, // #9370DB
-	"MEDIUMSEAGREEN":       {60, 179, 113},  // #3CB371
-	"MEDIUMSLATEBLUE":      {123, 104, 238}, // #7B68EE
-	"MEDIUMSPRINGGREEN":    {0, 250, 154},   // #00FA9A
-	"MEDIUMTURQUOISE":      {72, 209, 204},  // #48D1CC
-	"MEDIUMVIOLETRED":      {199, 21, 133},  // #C71585
-	"MIDNIGHTBLUE":         {25, 25, 112},   // #191970
-	"MINTCREAM":            {245, 255, 250}, // #F5FFFA
-	"MISTYROSE":            {255, 228, 225}, // #FFE4E1
-	"MOCCASIN":             {255, 228, 181}, // #FFE4B5
-	"NAVAJOWHITE":          {255, 222, 173}, // #FFDEAD
-	"NAVY":                 {0, 0, 128},     // #000080
-	"OLDLACE":              {253, 245, 230}, // #FDF5E6
-	"OLIVE":                {128, 128, 0},   // #808000
-	"OLIVEDRAB":            {107, 142, 35},  // #6B8E23
-	"ORANGE":               {255, 165, 0},   // #FFA500
-	"ORANGERED":            {255, 69, 0},    // #FF4500
-	"ORCHID":               {218, 112, 214}, // #DA70D6
-	"PALEGOLDENROD":        {238, 232, 170}, // #EEE8AA
-	"PALEGREEN":            {152, 251, 152}, // #98FB98
-	"PALETURQUOISE":        {175, 238, 238}, // #AFEEEE
-	"PALEVIOLETRED":        {219, 112, 147}, // #DB7093
-	"PAPAYAWHIP":           {255, 239, 213}, // #FFEFD5
-	"PEACHPUFF":            {255, 218, 185}, // #FFDAB9
-	"PERU":                 {205, 133, 63},  // #CD853F
-	"PINK":                 {255, 192, 203}, // #FFC0CB
-	"PLUM":                 {221, 160, 221}, // #DDA0DD
-	"POWDERBLUE":           {176, 224, 230}, // #B0E0E6
-	"PURPLE":               {160, 32, 240},  // #A020F0 X11 Version
-	"REBECCAPURPLE":        {102, 51, 153},  // #663399
-	"RED":                  {255, 0, 0},     // #FF0000
-	"ROSYBROWN":            {188, 143, 143}, // #BC8F8F
-	"ROYALBLUE":            {65, 105, 225},  // #4169E1
-	"SADDLEBROWN":          {139, 69, 19},   // #8B4513
-	"SALMON":               {250, 128, 114}, // #FA8072
-	"SANDYBROWN":           {244, 164, 96},  // #F4A460
-	"SEAGREEN":             {46, 139, 87},   // #2E8B57
-	"SEASHELL":             {255, 245, 238}, // #FFF5EE
-	"SIENNA":               {160, 82, 45},   // #A0522D
-	"SILVER":               {192, 192, 192}, // #C0C0C0
-	"SKYBLUE":              {135, 206, 235}, // #87CEEB
-	"SLATEBLUE":            {106, 90, 205},  // #6A5ACD
-	"SLATEGRAY":            {112, 128, 144}, // #708090
-	"SNOW":                 {255, 250, 250}, // #FFFAFA
-	"SPRINGGREEN":          {0, 255, 127},   // #00FF7F
-	"STEELBLUE":            {70, 130, 180},  // #4682B4
-	"TAN":                  {210, 180, 140}, // #D2B48C
-	"TEAL":                 {0, 128, 128},   // #008080
-	"THISTLE":              {216, 191, 216}, // #D8BFD8
-	"TOMATO":               {255, 99, 71},   // #FF6347
-	"TURQUOISE":            {64, 224, 208},  // #40E0D0
-	"VIOLET":               {238, 130, 238}, // #EE82EE
-	"WEBGRAY":              {128, 128, 128}, // #808080 Web Version
-	"WEBGREEN":             {0, 128, 0},     // #008000 Web Version
-	"WEBMAROON":            {127, 0, 0},     // #7F0000 Web Version
-	"WEBPURPLE":            {127, 0, 127},   // #7F007F Web Version
-	"WHEAT":                {245, 222, 179}, // #F5DEB3
-	"WHITE":                {255, 255, 255}, // #FFFFFF
-	"WHITESMOKE":           {245, 245, 245}, // #F5F5F5
-	"YELLOW":               {255, 255, 0},   // #FFFF00
-	"YELLOWGREEN":          {154, 205, 50},  // #9ACD32
+// From https://en.wikipedia.org/wiki/X11_color_names
+var PDFColorNames = map[string]color.RGBA{
+	"ALICEBLUE":            {R: 240, G: 248, B: 255}, // #F0F8FF
+	"ANTIQUEWHITE":         {R: 250, G: 235, B: 215}, // #FAEBD7
+	"AQUA":                 {R: 000, G: 255, B: 255}, // #00FFFF
+	"AQUAMARINE":           {R: 127, G: 255, B: 212}, // #7FFFD4
+	"AZURE":                {R: 240, G: 255, B: 255}, // #F0FFFF
+	"BEIGE":                {R: 245, G: 245, B: 220}, // #F5F5DC
+	"BISQUE":               {R: 255, G: 228, B: 196}, // #FFE4C4
+	"BLACK":                {R: 000, G: 000, B: 000}, // #000000
+	"BLANCHEDALMOND":       {R: 255, G: 235, B: 205}, // #FFEBCD
+	"BLUE":                 {R: 000, G: 000, B: 255}, // #0000FF
+	"BLUEVIOLET":           {R: 138, G: 43, B: 226},  // #8A2BE2
+	"BROWN":                {R: 165, G: 42, B: 42},   // #A52A2A
+	"BURLYWOOD":            {R: 222, G: 184, B: 135}, // #DEB887
+	"CADETBLUE":            {R: 95, G: 158, B: 160},  // #5F9EA0
+	"CHARTREUSE":           {R: 127, G: 255, B: 000}, // #7FFF00
+	"CHOCOLATE":            {R: 210, G: 105, B: 30},  // #D2691E
+	"CORAL":                {R: 255, G: 127, B: 80},  // #FF7F50
+	"CORNFLOWERBLUE":       {R: 100, G: 149, B: 237}, // #6495ED
+	"CORNSILK":             {R: 255, G: 248, B: 220}, // #FFF8DC
+	"CRIMSON":              {R: 220, G: 20, B: 60},   // #DC143C
+	"CYAN":                 {R: 000, G: 255, B: 255}, // #00FFFF
+	"DARKBLUE":             {R: 000, G: 000, B: 139}, // #00008B
+	"DARKCYAN":             {R: 000, G: 139, B: 139}, // #008B8B
+	"DARKGOLDENROD":        {R: 184, G: 134, B: 11},  // #B8860B
+	"DARKGRAY":             {R: 169, G: 169, B: 169}, // #A9A9A9
+	"DARKGREEN":            {R: 000, G: 100, B: 000}, // #006400
+	"DARKKHAKI":            {R: 189, G: 183, B: 107}, // #BDB76B
+	"DARKMAGENTA":          {R: 139, G: 000, B: 139}, // #8B008B
+	"DARKOLIVEGREEN":       {R: 85, G: 107, B: 47},   // #556B2F
+	"DARKORANGE":           {R: 255, G: 140, B: 000}, // #FF8C00
+	"DARKORCHID":           {R: 153, G: 50, B: 204},  // #9932CC
+	"DARKRED":              {R: 139, G: 000, B: 000}, // #8B0000
+	"DARKSALMON":           {R: 233, G: 150, B: 122}, // #E9967A
+	"DARKSEAGREEN":         {R: 143, G: 188, B: 143}, // #8FBC8F
+	"DARKSLATEBLUE":        {R: 72, G: 61, B: 139},   // #483D8B
+	"DARKSLATEGRAY":        {R: 47, G: 79, B: 79},    // #2F4F4F
+	"DARKTURQUOISE":        {R: 000, G: 206, B: 209}, // #00CED1
+	"DARKVIOLET":           {R: 148, G: 000, B: 211}, // #9400D3
+	"DEEPPINK":             {R: 255, G: 20, B: 147},  // #FF1493
+	"DEEPSKYBLUE":          {R: 000, G: 191, B: 255}, // #00BFFF
+	"DIMGRAY":              {R: 105, G: 105, B: 105}, // #696969
+	"DODGERBLUE":           {R: 30, G: 144, B: 255},  // #1E90FF
+	"FIREBRICK":            {R: 178, G: 34, B: 34},   // #B22222
+	"FLORALWHITE":          {R: 255, G: 250, B: 240}, // #FFFAF0
+	"FORESTGREEN":          {R: 34, G: 139, B: 34},   // #228B22
+	"FUCHSIA":              {R: 255, G: 000, B: 255}, // #FF00FF
+	"GAINSBORO":            {R: 220, G: 220, B: 220}, // #DCDCDC
+	"GHOSTWHITE":           {R: 248, G: 248, B: 255}, // #F8F8FF
+	"GOLD":                 {R: 255, G: 215, B: 000}, // #FFD700
+	"GOLDENROD":            {R: 218, G: 165, B: 32},  // #DAA520
+	"GRAY":                 {R: 190, G: 190, B: 190}, // #BEBEBE X11 Version
+	"GREEN":                {R: 000, G: 255, B: 000}, // #00FF00 X11 Version
+	"GREENYELLOW":          {R: 173, G: 255, B: 47},  // #ADFF2F
+	"HONEYDEW":             {R: 240, G: 255, B: 240}, // #F0FFF0
+	"HOTPINK":              {R: 255, G: 105, B: 180}, // #FF69B4
+	"INDIANRED":            {R: 205, G: 92, B: 92},   // #CD5C5C
+	"INDIGO":               {R: 75, G: 000, B: 130},  // #4B0082
+	"IVORY":                {R: 255, G: 255, B: 240}, // #FFFFF0
+	"KHAKI":                {R: 240, G: 230, B: 140}, // #F0E68C
+	"LAVENDER":             {R: 230, G: 230, B: 250}, // #E6E6FA
+	"LAVENDERBLUSH":        {R: 255, G: 240, B: 245}, // #FFF0F5
+	"LAWNGREEN":            {R: 124, G: 252, B: 000}, // #7CFC00
+	"LEMONCHIFFON":         {R: 255, G: 250, B: 205}, // #FFFACD
+	"LIGHTBLUE":            {R: 173, G: 216, B: 230}, // #ADD8E6
+	"LIGHTCORAL":           {R: 240, G: 128, B: 128}, // #F08080
+	"LIGHTCYAN":            {R: 224, G: 255, B: 255}, // #E0FFFF
+	"LIGHTGOLDENRODYELLOW": {R: 250, G: 250, B: 210}, // #FAFAD2
+	"LIGHTGRAY":            {R: 211, G: 211, B: 211}, // #D3D3D3
+	"LIGHTGREEN":           {R: 144, G: 238, B: 144}, // #90EE90
+	"LIGHTPINK":            {R: 255, G: 182, B: 193}, // #FFB6C1
+	"LIGHTSALMON":          {R: 255, G: 160, B: 122}, // #FFA07A
+	"LIGHTSEAGREEN":        {R: 32, G: 178, B: 170},  // #20B2AA
+	"LIGHTSKYBLUE":         {R: 135, G: 206, B: 250}, // #87CEFA
+	"LIGHTSLATEGRAY":       {R: 119, G: 136, B: 153}, // #778899
+	"LIGHTSTEELBLUE":       {R: 176, G: 196, B: 222}, // #B0C4DE
+	"LIGHTYELLOW":          {R: 255, G: 255, B: 224}, // #FFFFE0
+	"LIME":                 {R: 000, G: 255, B: 000}, // #00FF00
+	"LIMEGREEN":            {R: 50, G: 205, B: 50},   // #32CD32
+	"LINEN":                {R: 250, G: 240, B: 230}, // #FAF0E6
+	"MAGENTA":              {R: 255, G: 000, B: 255}, // #FF00FF
+	"MAROON":               {R: 176, G: 48, B: 96},   // #B03060 X11 Version
+	"MEDIUMAQUAMARINE":     {R: 102, G: 205, B: 170}, // #66CDAA
+	"MEDIUMBLUE":           {R: 000, G: 000, B: 205}, // #0000CD
+	"MEDIUMORCHID":         {R: 186, G: 85, B: 211},  // #BA55D3
+	"MEDIUMPURPLE":         {R: 147, G: 112, B: 219}, // #9370DB
+	"MEDIUMSEAGREEN":       {R: 60, G: 179, B: 113},  // #3CB371
+	"MEDIUMSLATEBLUE":      {R: 123, G: 104, B: 238}, // #7B68EE
+	"MEDIUMSPRINGGREEN":    {R: 000, G: 250, B: 154}, // #00FA9A
+	"MEDIUMTURQUOISE":      {R: 72, G: 209, B: 204},  // #48D1CC
+	"MEDIUMVIOLETRED":      {R: 199, G: 21, B: 133},  // #C71585
+	"MIDNIGHTBLUE":         {R: 25, G: 25, B: 112},   // #191970
+	"MINTCREAM":            {R: 245, G: 255, B: 250}, // #F5FFFA
+	"MISTYROSE":            {R: 255, G: 228, B: 225}, // #FFE4E1
+	"MOCCASIN":             {R: 255, G: 228, B: 181}, // #FFE4B5
+	"NAVAJOWHITE":          {R: 255, G: 222, B: 173}, // #FFDEAD
+	"NAVY":                 {R: 000, G: 000, B: 128}, // #000080
+	"OLDLACE":              {R: 253, G: 245, B: 230}, // #FDF5E6
+	"OLIVE":                {R: 128, G: 128, B: 000}, // #808000
+	"OLIVEDRAB":            {R: 107, G: 142, B: 35},  // #6B8E23
+	"ORANGE":               {R: 255, G: 165, B: 000}, // #FFA500
+	"ORANGERED":            {R: 255, G: 69, B: 000},  // #FF4500
+	"ORCHID":               {R: 218, G: 112, B: 214}, // #DA70D6
+	"PALEGOLDENROD":        {R: 238, G: 232, B: 170}, // #EEE8AA
+	"PALEGREEN":            {R: 152, G: 251, B: 152}, // #98FB98
+	"PALETURQUOISE":        {R: 175, G: 238, B: 238}, // #AFEEEE
+	"PALEVIOLETRED":        {R: 219, G: 112, B: 147}, // #DB7093
+	"PAPAYAWHIP":           {R: 255, G: 239, B: 213}, // #FFEFD5
+	"PEACHPUFF":            {R: 255, G: 218, B: 185}, // #FFDAB9
+	"PERU":                 {R: 205, G: 133, B: 63},  // #CD853F
+	"PINK":                 {R: 255, G: 192, B: 203}, // #FFC0CB
+	"PLUM":                 {R: 221, G: 160, B: 221}, // #DDA0DD
+	"POWDERBLUE":           {R: 176, G: 224, B: 230}, // #B0E0E6
+	"PURPLE":               {R: 160, G: 32, B: 240},  // #A020F0 X11 Version
+	"REBECCAPURPLE":        {R: 102, G: 51, B: 153},  // #663399
+	"RED":                  {R: 255, G: 000, B: 000}, // #FF0000
+	"ROSYBROWN":            {R: 188, G: 143, B: 143}, // #BC8F8F
+	"ROYALBLUE":            {R: 65, G: 105, B: 225},  // #4169E1
+	"SADDLEBROWN":          {R: 139, G: 69, B: 19},   // #8B4513
+	"SALMON":               {R: 250, G: 128, B: 114}, // #FA8072
+	"SANDYBROWN":           {R: 244, G: 164, B: 96},  // #F4A460
+	"SEAGREEN":             {R: 46, G: 139, B: 87},   // #2E8B57
+	"SEASHELL":             {R: 255, G: 245, B: 238}, // #FFF5EE
+	"SIENNA":               {R: 160, G: 82, B: 45},   // #A0522D
+	"SILVER":               {R: 192, G: 192, B: 192}, // #C0C0C0
+	"SKYBLUE":              {R: 135, G: 206, B: 235}, // #87CEEB
+	"SLATEBLUE":            {R: 106, G: 90, B: 205},  // #6A5ACD
+	"SLATEGRAY":            {R: 112, G: 128, B: 144}, // #708090
+	"SNOW":                 {R: 255, G: 250, B: 250}, // #FFFAFA
+	"SPRINGGREEN":          {R: 000, G: 255, B: 127}, // #00FF7F
+	"STEELBLUE":            {R: 70, G: 130, B: 180},  // #4682B4
+	"TAN":                  {R: 210, G: 180, B: 140}, // #D2B48C
+	"TEAL":                 {R: 000, G: 128, B: 128}, // #008080
+	"THISTLE":              {R: 216, G: 191, B: 216}, // #D8BFD8
+	"TOMATO":               {R: 255, G: 99, B: 71},   // #FF6347
+	"TURQUOISE":            {R: 64, G: 224, B: 208},  // #40E0D0
+	"VIOLET":               {R: 238, G: 130, B: 238}, // #EE82EE
+	"WEBGRAY":              {R: 128, G: 128, B: 128}, // #808080 Web Version
+	"WEBGREEN":             {R: 000, G: 128, B: 000}, // #008000 Web Version
+	"WEBMAROON":            {R: 127, G: 000, B: 000}, // #7F0000 Web Version
+	"WEBPURPLE":            {R: 127, G: 000, B: 127}, // #7F007F Web Version
+	"WHEAT":                {R: 245, G: 222, B: 179}, // #F5DEB3
+	"WHITE":                {R: 255, G: 255, B: 255}, // #FFFFFF
+	"WHITESMOKE":           {R: 245, G: 245, B: 245}, // #F5F5F5
+	"YELLOW":               {R: 255, G: 255, B: 000}, // #FFFF00
+	"YELLOWGREEN":          {R: 154, G: 205, B: 50},  // #9ACD32
 } //                                                               PDFColorNames
-
-// PDFStandardPageSizes is an array of standard page sizes,
-// specifying the size name, width and height in points.
-var PDFStandardPageSizes = []PDFPageSize{
-	{"A3", 841.89, 1190.55},
-	{"A3-L", 1190.55, 841.89}, // A3-Landscape, etc.
-	{"A4", 595.28, 841.89},
-	{"A4-L", 841.89, 595.28},
-	{"A5", 420.94, 595.28},
-	{"A5-L", 595.28, 420.94},
-	{"LEGAL", 612, 1008},
-	{"LEGAL-L", 1008, 612},
-	{"LETTER", 612, 792},
-	{"LETTER-L", 792, 612},
-} //                                                        PDFStandardPageSizes
 
 // -----------------------------------------------------------------------------
 // # Internal Structures
 
-// pdfFont represents a font name and its appearance.
+// pdfFont represents a font name and its appearance
 type pdfFont struct {
 	fontID    int
 	fontName  string
@@ -396,36 +338,41 @@
 	isItalic  bool
 } //                                                                     pdfFont
 
-// pdfImage represents an image.
+// pdfImage represents an image
 type pdfImage struct {
-	name      string
-	widthPx   int // width in pixels
-	heightPx  int // height in pixels
-	data      []byte
-	grayscale bool
+	name     string // filename
+	widthPx  int    // width in pixels
+	heightPx int    // height in pixels
+	data     []byte // data
+	isGray   bool   // image is grayscale? (otherwise a color image)
 } //                                                                    pdfImage
 
-// pdfPage holds details for each page.
+// pdfPage holds references, state and the stream buffer for each page
 type pdfPage struct {
-	pageSize          PDFPageSize
-	pageContent       bytes.Buffer
-	fontIDs           []int
+	fontIDs           []int // references to fonts and images
 	imageNos          []int
-	x                 float64
+	x                 float64 // current drawing state
 	y                 float64
 	lineWidth         float64
 	fontSizePt        float64
 	fontID            int
-	strokeColor       PDFColor
-	nonStrokeColor    PDFColor
+	strokeColor       color.RGBA
+	nonStrokeColor    color.RGBA
 	horizontalScaling uint16
+	content           bytes.Buffer // write..() calls send output here
 } //                                                                     pdfPage
+
+// pdfPaperSize represents a page size name and its dimensions in points
+type pdfPaperSize struct {
+	name     string  // paper size: e.g. 'Letter', 'A4', etc.
+	widthPt  float64 // width in points
+	heightPt float64 // height in points
+} //                                                                pdfPaperSize
 
 // -----------------------------------------------------------------------------
 // # Internal Constants
 
-// pdfFontNames lists the names of built-in font names
-// these fonts must be available on all PDF implementations
+// pdfFontNames contains font names available on all PDF implementations
 var pdfFontNames = []string{
 	"Courier",               // fixed-width
 	"Courier-Bold",          // fixed-width
@@ -706,131 +653,108 @@
 // pdfPagesIndex is the starting page object index (after Catalog and Pages)
 const pdfPagesIndex = 3
 
+// pdfStandardPaperSizes contains standard paper sizes in mm (width x height)
+var pdfStandardPaperSizes = map[string][2]int{
+	"A0": {841, 1189}, "B0": {1000, 1414}, "C0": {917, 1297}, // ISO-216
+	"A1": {594, 841}, "B1": {707, 1000}, "C1": {648, 917},
+	"A2": {420, 594}, "B2": {500, 707}, "C2": {458, 648},
+	"A3": {297, 420}, "B3": {353, 500}, "C3": {324, 458},
+	"A4": {210, 297}, "B4": {250, 353}, "C4": {229, 324},
+	"A5": {148, 210}, "B5": {176, 250}, "C5": {162, 229},
+	"A6": {105, 148}, "B6": {125, 176}, "C6": {114, 162},
+	"A7": {74, 105}, "B7": {88, 125}, "C7": {81, 114},
+	"A8": {52, 74}, "B8": {62, 88}, "C8": {57, 81},
+	"A9": {37, 52}, "B9": {44, 62}, "C9": {40, 57},
+	"A10": {26, 37}, "B10": {31, 44}, "C10": {28, 40},
+	"LEGAL": {216, 356}, "TABLOID": {279, 432}, // US paper sizes
+	"LETTER": {216, 279}, "LEDGER": {432, 279},
+} //                                                       pdfStandardPaperSizes
+
 // -----------------------------------------------------------------------------
 // # Constructor
 
-// NewPDF creates and initializes a new PDF object.
-func NewPDF(pageSize string) PDF {
-	//
-	// get and store dimensions of specified page size (in points)
-	var size = PDFPageSizeOf(pageSize)
-	if size.Name == "" {
-		PDF{}.logError("Unknown page size ", pageSize, ". Setting to 'A4'.\n")
-		size = PDFPageSizeOf("A4")
-	}
-	// create a new PDF object
-	var pdf = PDF{
-		pageNo:            PDFNoPage,
-		pageSize:          size,
-		horizontalScaling: 100,
-		compressStreams:   true,
-	}
-	// set default units, otherwise pointsPerUnit, x and y will be 0
-	pdf.SetUnits("point")
-	return pdf
+// NewPDF creates and initializes a new PDF object. Specify paperSize as:
+// A, B, C series (e.g. "A4") or "LEGAL", "TABLOID", "LETTER", or "LEDGER".
+// To specify a landscape orientation, add "-L" suffix e.g. "A4-L".
+func NewPDF(paperSize string) PDF {
+	var pdf = PDF{pageNo: -1, horizontalScaling: 100, compressStreams: true,
+		errorLogger: fmt.Println}
+	var size, err = pdf.getPaperSize(paperSize)
+	if err != nil {
+		pdf.setError(err)
+		pdf.paperSize, _ = pdf.getPaperSize("A4")
+	}
+	pdf.paperSize = size
+	return *pdf.SetUnits("point") // set default: or ptPerUnit, x & y will be 0
 } //                                                                      NewPDF
 
 // -----------------------------------------------------------------------------
-// # Read-Only Properties
-
-// CurrentPage returns the number of the current page,
-// 1 being the first page.
+// # Read-Only Properties (pdf *PDF)
+
+// CurrentPage returns the current page's number, 1 being the first page.
 func (pdf *PDF) CurrentPage() int {
 	return pdf.pageNo + 1
 } //                                                                 CurrentPage
 
 // PageHeight returns the height of the current page in selected units.
 func (pdf *PDF) PageHeight() float64 {
-	if pdf.pageNo == PDFNoPage || pdf.pageNo > (len(pdf.pages)-1) ||
-		pdf.pagePtr == nil {
-		return pdf.pageSize.HeightPt / pdf.pointsPerUnit
-	}
-	return pdf.pagePtr.pageSize.HeightPt / pdf.pointsPerUnit
+	return pdf.ToUnits(pdf.paperSize.heightPt)
 } //                                                                  PageHeight
 
 // PageWidth returns the width of the current page in selected units.
 func (pdf *PDF) PageWidth() float64 {
-	if pdf.pageNo == PDFNoPage || pdf.pageNo > (len(pdf.pages)-1) ||
-		pdf.pagePtr == nil {
-		return pdf.pageSize.WidthPt / pdf.pointsPerUnit
-	}
-	return pdf.pagePtr.pageSize.WidthPt / pdf.pointsPerUnit
+	return pdf.ToUnits(pdf.paperSize.widthPt)
 } //                                                                   PageWidth
 
 // -----------------------------------------------------------------------------
-// # Property Getters
+// # Property Getters (pdf *PDF)
 
 // Color returns the current color, which is used for text, lines and fills.
-func (pdf *PDF) Color() PDFColor {
-	return pdf.color
-} //                                                                       Color
-
-// Compression returns the current compression mode.
-// If it is true, all PDF content will be compressed when
-// the PDF is generated. If false, most PDF content
-// (excluding images) will be in plain text, which is
-// useful for debugging or to study PDF commands.
-func (pdf *PDF) Compression() bool {
-	return pdf.compressStreams
-} //                                                                 Compression
+func (pdf *PDF) Color() color.RGBA { return pdf.color }
+
+// Compression returns the current compression mode. If it is true,
+// all PDF content will be compressed when the PDF is generated. If
+// false, most PDF content (excluding images) will be in plain text,
+// which is useful for debugging or to study PDF commands.
+func (pdf *PDF) Compression() bool { return pdf.compressStreams }
 
 // DocAuthor returns the optional 'document author' metadata entry.
-func (pdf *PDF) DocAuthor() string {
-	return pdf.docAuthor
-} //                                                                   DocAuthor
+func (pdf *PDF) DocAuthor() string { return pdf.docAuthor }
 
 // DocCreator returns the optional 'document creator' metadata entry.
-func (pdf *PDF) DocCreator() string {
-	return pdf.docCreator
-} //                                                                  DocCreator
+func (pdf *PDF) DocCreator() string { return pdf.docCreator }
 
 // DocKeywords returns the optional 'document keywords' metadata entry.
-func (pdf *PDF) DocKeywords() string {
-	return pdf.docKeywords
-} //                                                                 DocKeywords
+func (pdf *PDF) DocKeywords() string { return pdf.docKeywords }
 
 // DocSubject returns the optional 'document subject' metadata entry.
-func (pdf *PDF) DocSubject() string {
-	return pdf.docSubject
-} //                                                                  DocSubject
+func (pdf *PDF) DocSubject() string { return pdf.docSubject }
 
 // DocTitle returns the optional 'document subject' metadata entry.
-func (pdf *PDF) DocTitle() string {
-	return pdf.docTitle
-} //                                                                    DocTitle
+func (pdf *PDF) DocTitle() string { return pdf.docTitle }
 
 // FontName returns the name of the currently-active typeface.
-func (pdf *PDF) FontName() string {
-	return pdf.fontName
-} //                                                                    FontName
+func (pdf *PDF) FontName() string { return pdf.fontName }
 
 // FontSize returns the current font size in points.
-func (pdf *PDF) FontSize() float64 {
-	return pdf.fontSizePt
-} //                                                                    FontSize
+func (pdf *PDF) FontSize() float64 { return pdf.fontSizePt }
 
 // HorizontalScaling returns the current horizontal scaling in percent.
-func (pdf *PDF) HorizontalScaling() uint16 {
-	return pdf.horizontalScaling
-} //                                                           HorizontalScaling
+func (pdf *PDF) HorizontalScaling() uint16 { return pdf.horizontalScaling }
 
 // LineWidth returns the current line width in points.
-func (pdf *PDF) LineWidth() float64 {
-	return pdf.lineWidth
-} //                                                                   LineWidth
+func (pdf *PDF) LineWidth() float64 { return pdf.lineWidth }
 
 // Units returns the currently selected measurement units.
-// E.g.: MM CM " IN INCH INCHES TW TWIP TWIPS PT POINT POINTS
-func (pdf *PDF) Units() string {
-	return pdf.unitName
-} //                                                                       Units
+// E.g.: mm cm " in inch inches tw twip twips pt point points
+func (pdf *PDF) Units() string { return pdf.unitName }
 
 // X returns the X-coordinate of the current drawing position.
 func (pdf *PDF) X() float64 {
 	if pdf.warnIfNoPage() {
 		return 0
 	}
-	return pdf.pagePtr.x / pdf.pointsPerUnit
+	return pdf.ToUnits(pdf.ppage.x)
 } //                                                                           X
 
 // Y returns the Y-coordinate of the current drawing position.
@@ -838,11 +762,11 @@
 	if pdf.warnIfNoPage() {
 		return 0
 	}
-	return (pdf.pageSize.HeightPt - pdf.pagePtr.y) / pdf.pointsPerUnit
+	return pdf.ToUnits(pdf.paperSize.heightPt - pdf.ppage.y)
 } //                                                                           Y
 
 // -----------------------------------------------------------------------------
-// # Property Setters
+// # Property Setters (pdf *PDF)
 
 // SetColor sets the current color using a web/X11 color name
 // (e.g. "HoneyDew") or HTML color value such as "#191970"
@@ -850,69 +774,25 @@
 // for subsequent text and line drawing and fills.
 // If the name is unknown or valid, sets the current color to black.
 func (pdf *PDF) SetColor(nameOrHTMLColor string) *PDF {
-<<<<<<< HEAD
-	//
-	// if name starts with '#' treat it as HTML color (#RRGGBB)
-	nameOrHTMLColor = strings.ToUpper(nameOrHTMLColor)
-	if nameOrHTMLColor != "" && nameOrHTMLColor[0] == '#' {
-		var hex [6]uint8
-		for i, ch := range nameOrHTMLColor[1:] {
-			if i > 6 {
-				break
-			}
-			if ch >= '0' && ch <= '9' {
-				hex[i] = uint8(ch - '0')
-				continue
-			}
-			if ch >= 'A' && ch <= 'F' {
-				hex[i] = uint8(ch - 'A' + 10)
-				continue
-			}
-			pdf.logError("Invalid color code '" + nameOrHTMLColor + "'." +
-				"Setting to black.")
-			pdf.SetColorRGB(0, 0, 0)
-			return pdf
-		}
-		pdf.SetColorRGB(
-			int(hex[0]*16+hex[1]),
-			int(hex[2]*16+hex[3]),
-			int(hex[4]*16+hex[5]),
-		)
-		return pdf
-	}
-	// otherwise search for color name
-	var color, exists = PDFColorNames[nameOrHTMLColor]
-	if exists {
-		pdf.SetColorRGB(int(color.Red), int(color.Green), int(color.Blue))
-		return pdf
-	}
-	pdf.logError("Color name '" + nameOrHTMLColor + "' not known." +
-		"Setting to black.")
-	pdf.SetColorRGB(0, 0, 0)
-=======
 	var c, err = pdf.ToColor(nameOrHTMLColor)
 	if err != nil {
 		pdf.setError(err)
 	}
 	pdf.color = c
->>>>>>> 62bd5a2a
 	return pdf
 } //                                                                    SetColor
 
-// SetColorRGB sets the current color using separate
-// red, green and blue values. Each component value
-// can range from 0 to 255. The current color is used
-// for subsequent text and line drawing and fills.
-func (pdf *PDF) SetColorRGB(red, green, blue int) *PDF {
-	pdf.color = PDFColor{uint8(red), uint8(green), uint8(blue)}
+// SetColorRGB sets the current color using red, green and blue values.
+// The current color is used for subsequent text/line drawing and fills.
+func (pdf *PDF) SetColorRGB(r, g, b uint8) *PDF {
+	pdf.color = color.RGBA{r, g, b, 0xFF}
 	return pdf
 } //                                                                 SetColorRGB
 
-// SetCompression sets the compression mode used to generate
-// the PDF. If set to true, all PDF content will be
-// compressed when the PDF is generated. If false, most PDF
-// content (excluding images) will be in plain text, which
-// is useful for debugging or to study PDF commands.
+// SetCompression sets the compression mode used to generate the PDF.
+// If set to true, all PDF steams will be compressed when the PDF is
+// generated. If false, most content (excluding images) will be in
+// plain text, which is useful for debugging or to study PDF commands.
 func (pdf *PDF) SetCompression(compress bool) *PDF {
 	pdf.compressStreams = compress
 	return pdf
@@ -984,19 +864,18 @@
 	return pdf
 } //                                                                SetLineWidth
 
-// SetUnits changes the current measurement units.
-// Can be upper/lowercase:
-// MM CM " IN INCH INCHES TW TWIP TWIPS PT POINT POINTS.
+// SetUnits changes the current measurement units:
+// mm cm " in inch inches tw twip twips pt point points (can be in any case)
 func (pdf *PDF) SetUnits(unitName string) *PDF {
-	pdf.unitName = strings.ToUpper(strings.Trim(unitName, " \a\b\f\n\r\t\v"))
-	pdf.pointsPerUnit = pdf.getPointsPerUnit(pdf.unitName)
+	pdf.unitName = pdf.toUpperLettersDigits(unitName, "")
+	pdf.ptPerUnit = pdf.getPointsPerUnit(pdf.unitName)
 	return pdf
 } //                                                                    SetUnits
 
 // SetX changes the X-coordinate of the current drawing position.
 func (pdf *PDF) SetX(x float64) *PDF {
 	if !pdf.warnIfNoPage() {
-		pdf.pagePtr.x = x * pdf.pointsPerUnit
+		pdf.ppage.x = x * pdf.ptPerUnit
 	}
 	return pdf
 } //                                                                        SetX
@@ -1006,108 +885,86 @@
 	if pdf.warnIfNoPage() {
 		return pdf
 	}
-	x, y = x*pdf.pointsPerUnit, pdf.pageSize.HeightPt-y*pdf.pointsPerUnit
-	pdf.pagePtr.x, pdf.pagePtr.y = x, y
-	return pdf
+	return pdf.SetX(x).SetY(y)
 } //                                                                       SetXY
 
 // SetY changes the Y-coordinate of the current drawing position.
 func (pdf *PDF) SetY(y float64) *PDF {
-	if pdf.warnIfNoPage() {
-		pdf.pagePtr.y = (pdf.pageSize.HeightPt * pdf.pointsPerUnit) -
-			(y * pdf.pointsPerUnit)
+	if !pdf.warnIfNoPage() {
+		pdf.ppage.y = pdf.paperSize.heightPt - y*pdf.ptPerUnit
 	}
 	return pdf
 } //                                                                        SetY
 
 // -----------------------------------------------------------------------------
-// # Methods
+// # Methods (pdf *PDF)
 
 // AddPage appends a new blank page to the document and makes it selected.
 func (pdf *PDF) AddPage() *PDF {
-	var i = len(pdf.pages)
-	pdf.pages = append(pdf.pages, pdfPage{})
-	var pg = &pdf.pages[i]
-	pdf.setCurrentPage(i)
-	pdf.pageNo = i
-	pg.pageSize = pdf.pageSize
-	pg.horizontalScaling = 100
-	pg.pageContent.Reset()
-	pg.x, pg.y = -1, -1 // these variables must default to -1
-	pg.strokeColor, pg.nonStrokeColor = PDFColor{1, 1, 1}, PDFColor{1, 1, 1}
-	pdf.SetXY(0, 0)
-	return pdf
+	var COLOR = color.RGBA{1, 0, 1, 0x01} // unlikely default color
+	pdf.pages = append(pdf.pages, pdfPage{
+		x: -1, y: -1, strokeColor: COLOR, nonStrokeColor: COLOR,
+		horizontalScaling: 100,
+	})
+	pdf.pageNo = len(pdf.pages) - 1
+	pdf.ppage = &pdf.pages[pdf.pageNo]
+	pdf.pbuf = &pdf.ppage.content
+	return pdf.SetXY(0, 0)
 } //                                                                     AddPage
 
 // Bytes generates the PDF document from various page and
 // auxiliary objects and returns it in an array of bytes,
 // identical to the content of a PDF file. This method is where
 // you'll find the core structure of a PDF document.
-// Called by: SaveFile()
 func (pdf *PDF) Bytes() []byte {
+	//
+	// free any existing generated content and write PDF header
+	var fontsIndex = pdfPagesIndex + len(pdf.pages)*2
+	var imagesIndex = fontsIndex + len(pdf.fonts)
+	var infoIndex int // set when metadata found
+	var prevBuf = pdf.pbuf
+	pdf.content.Reset()
+	pdf.pbuf = &pdf.content
 	pdf.objOffsets = []int{}
 	pdf.objNo = 0
-	//
-	// free any existing generated content and write beginning of document
-	var fontsIndex = pdfPagesIndex + len(pdf.pages)*2
-	var imagesIndex = fontsIndex + len(pdf.fonts)
-	var infoIndex = imagesIndex + len(pdf.images)
-	pdf.content.Reset()
-	pdf.setCurrentPage(PDFNoPage).write("%%PDF-1.4\n").
+	pdf.write("%%PDF-1.4\n").
 		writeObj("/Catalog").write("/Pages 2 0 R").writeEndobj()
 	//
-	//  write /Pages object (2 0 obj), page count, page size and pages
-	pdf.writeObj("/Pages").
-		write("/Count %d/MediaBox[0 0 %d %d]",
-							len(pdf.pages),
-							int(pdf.pageSize.WidthPt),
-							int(pdf.pageSize.HeightPt)).
-		writePages(fontsIndex, imagesIndex) // page numbers and pages
+	//  write /Pages object (2 0 obj), page count, page size and the pages
+	pdf.writePages(fontsIndex, imagesIndex)
 	//
 	// write fonts
 	for _, iter := range pdf.fonts {
 		pdf.writeObj("/Font")
 		if iter.isBuiltIn {
-			pdf.write("/Subtype/Type1/Name/F%d"+
-				"/BaseFont/%s/Encoding/WinAnsiEncoding",
-				iter.fontID, iter.fontName)
+			pdf.write("/Subtype/Type1/Name/F%d/BaseFont/%s"+
+				"/Encoding/WinAnsiEncoding", iter.fontID, iter.fontName)
 		}
 		pdf.writeEndobj()
 	}
 	// write images
 	for _, iter := range pdf.images {
-<<<<<<< HEAD
-		pdf.writeObj("/XObject")
-			if iter.grayscale {
-				pdf.write("/Subtype/Image/Width %d/Height %d"+
-					"/ColorSpace/DeviceGray/BitsPerComponent 8",
-					iter.width, iter.height)
-			} else {
-				pdf.write("/Subtype/Image/Width %d/Height %d"+
-					"/ColorSpace/DeviceRGB/BitsPerComponent 8",
-					iter.width, iter.height)
-			}
-			pdf.writeStreamData(iter.data).write("\nendobj\n")
-=======
+		var colorSpace = "DeviceRGB"
+		if iter.isGray {
+			colorSpace = "DeviceGray"
+		}
 		pdf.writeObj("/XObject").
-			write("/Subtype/Image/Width %d/Height %d/ColorSpace/DeviceGray/"+
-				"BitsPerComponent 8", iter.widthPx, iter.heightPx).
+			write("/Subtype/Image/Width %d/Height %d/ColorSpace/%s"+
+				"/BitsPerComponent 8", iter.widthPx, iter.heightPx, colorSpace).
 			writeStreamData(iter.data).write("\nendobj\n")
->>>>>>> 62bd5a2a
 	}
 	// write info object
 	if pdf.docTitle != "" || pdf.docSubject != "" ||
 		pdf.docKeywords != "" || pdf.docAuthor != "" || pdf.docCreator != "" {
 		//
+		infoIndex = imagesIndex + len(pdf.images)
 		pdf.writeObj("/Info")
 		for _, iter := range []struct {
 			label string
 			field string
 		}{
-			{"/Title ", pdf.docTitle},
-			{"/Subject ", pdf.docSubject},
-			{"/Keywords ", pdf.docKeywords},
-			{"/Author ", pdf.docAuthor},
+			{"/Title ", pdf.docTitle}, {"/Subject ", pdf.docSubject},
+			{"/Keywords ", pdf.docKeywords}, {"/Author ", pdf.docAuthor},
 			{"/Creator ", pdf.docCreator},
 		} {
 			if iter.field != "" {
@@ -1115,145 +972,107 @@
 					write("(").write(string(pdf.escape(iter.field))).write(")")
 			}
 		}
-		pdf.writeEndobj() // info
+		pdf.writeEndobj()
 	}
 	// write cross-reference table at end of document
 	var startXref = pdf.content.Len()
-	pdf.setCurrentPage(PDFNoPage).
-		write("xref\n0 %d\n0000000000 65535 f \n", len(pdf.objOffsets))
+	pdf.write("xref\n0 %d\n0000000000 65535 f \n", len(pdf.objOffsets))
 	for _, offset := range pdf.objOffsets[1:] {
 		pdf.write("%010d 00000 n \n", offset)
 	}
 	// write the trailer
 	pdf.write("trailer\n<</Size %d/Root 1 0 R", len(pdf.objOffsets))
 	if infoIndex > 0 {
-		pdf.write("/Info %d 0 R", infoIndex)
+		pdf.write("/Info %d 0 R", infoIndex) // optional reference to info
 	}
 	pdf.write(">>\nstartxref\n%d\n", startXref).write("%%%%EOF\n")
+	pdf.pbuf = prevBuf
 	return pdf.content.Bytes()
 } //                                                                       Bytes
 
 // DrawBox draws a rectangle.
-func (pdf *PDF) DrawBox(x, y, width, height float64) *PDF {
+func (pdf *PDF) DrawBox(x, y, width, height float64, fill ...bool) *PDF {
 	if pdf.warnIfNoPage() {
 		return pdf
 	}
-	width, height = width*pdf.pointsPerUnit, height*pdf.pointsPerUnit
-	x *= pdf.pointsPerUnit
-	y = pdf.pageSize.HeightPt - y*pdf.pointsPerUnit - height
-	pdf.applyLineWidth().applyStrokeColor()
-	//
-	// 're' = construct a rectangular path, 'S' = stroke path
-	return pdf.write("%.3f %.3f %.3f %.3f re S\n", x, y, width, height)
+	width, height = width*pdf.ptPerUnit, height*pdf.ptPerUnit
+	x *= pdf.ptPerUnit
+	y = pdf.paperSize.heightPt - y*pdf.ptPerUnit - height
+	var mode = pdf.writeMode(fill...)
+	return pdf.write("%.3f %.3f %.3f %.3f re %s\n", x, y, width, height, mode)
+	// re: construct a rectangular path
 } //                                                                     DrawBox
 
-// DrawImage draws an image.
-// For now, only grayscale PNG images are supported.
-// 'x' and 'y' specify the position of the image.
-// 'height' specifies its height.
-// (width is scaled to match the image's aspect ratio).
-// fileNameOrBytes is either a string specifying a
-// file name, or a byte slice with PNG image data.
-func (pdf *PDF) DrawImage(x, y, height float64, fileNameOrBytes interface{},
-) *PDF {
+// DrawCircle draws a circle of radius r centered on (x, y),
+// by drawing 4 Bézier curves (PDF has no circle primitive)
+func (pdf *PDF) DrawCircle(x, y, radius float64, fill ...bool) *PDF {
+	return pdf.DrawEllipse(x, y, radius, radius, fill...)
+} //                                                                  DrawCircle
+
+// DrawEllipse draws an ellipse centered on (x, y),
+// with horizontal radius xRadius and vertical radius yRadius
+// by drawing 4 Bézier curves (PDF has no ellipse primitive)
+func (pdf *PDF) DrawEllipse(x, y, xRadius, yRadius float64, fill ...bool) *PDF {
 	if pdf.warnIfNoPage() {
 		return pdf
 	}
-	var imgName string
-	var imgBuf *bytes.Buffer
-	switch val := fileNameOrBytes.(type) {
-	case string:
-		var data, err = ioutil.ReadFile(val)
-		if err != nil {
-			pdf.logError("File", val, ":", err)
-			return pdf
-		}
-		imgName = val
-		imgBuf = bytes.NewBuffer(data)
-	case []byte:
-		var n = len(val)
-		if n > 32 {
-			n = 32
-		}
-		imgName = fmt.Sprintf("%x", val[:n])
-		imgBuf = bytes.NewBuffer(val)
-	}
-	var pg = pdf.pagePtr
-	var img pdfImage
-	var imgNo = -1
-	for i, iter := range pdf.images {
-		if iter.name == imgName {
-			imgNo, img = i, iter
-		}
-	}
-	if imgNo == -1 {
-		var decoded, _, err = image.Decode(imgBuf)
-		if err != nil {
-			fmt.Printf("image not decoded: %v\n", err)
-			return pdf
-		}
-		var bounds = decoded.Bounds()
-		var w, h = bounds.Max.X, bounds.Max.Y
-		var isGray bool = (decoded.ColorModel()==color.GrayModel) || (decoded.ColorModel()==color.Gray16Model)
-		var data []byte
-		for y := 0; y < h; y++ {
-			for x := 0; x < w; x++ {
-				var rd, gr, bl, _ = decoded.At(x, y).RGBA()
-				data = append(data, byte(rd))
-				if !isGray {
-					data = append(data, byte(gr), byte(bl))
-				}
-			}
-		}
-		img = pdfImage{
-			name:      imgName,
-			width:     w,
-			height:    h,
-			data:      data,
-			grayscale: isGray,
-		}
-		imgNo = len(pdf.images)
-		pdf.images = append(pdf.images, img)
-	}
-	// add the image number to the current page, if not already referenced
+	x, y = x*pdf.ptPerUnit, pdf.paperSize.heightPt-y*pdf.ptPerUnit
+	const ratio = 0.552284749830794   // (4/3) * tan(PI/8)
+	var r = xRadius * pdf.ptPerUnit   // horizontal radius
+	var v = yRadius * pdf.ptPerUnit   // vertical radius
+	var m, n = r * ratio, v * ratio   // ratios for control points
+	var mode = pdf.writeMode(fill...) // prepare colors/line width
+	//
+	return pdf.write(" %.3f %.3f m", x-r, y). // x0 y0 m: move to point (x0, y0)
+		//         control-1 control-2 endpoint
+		writeCurve(x-r, y+n, x-m, y+v, x+0, y+v). // top left arc
+		writeCurve(x+m, y+v, x+r, y+n, x+r, y+0). // top right
+		writeCurve(x+r, y-n, x+m, y-v, x+0, y-v). // bottom right
+		writeCurve(x-m, y-v, x-r, y-n, x-r, y+0). // bottom left
+		write(" %s\n", mode)                      // b: fill or S: stroke
+} //                                                                 DrawEllipse
+
+// DrawImage draws a PNG image. x, y, height specify the position and height
+// of the image. Width is scaled to match the image's aspect ratio.
+// fileNameOrBytes is either a string specifying a file name,
+// or a byte slice with PNG image data.
+func (pdf *PDF) DrawImage(x, y, height float64, fileNameOrBytes interface{},
+	backColor ...string) *PDF {
+	//
+	if pdf.warnIfNoPage() {
+		return pdf
+	}
+	var back = color.RGBA{R: 255, G: 255, B: 255} // white by default
+	if len(backColor) > 0 {
+		back, _ = pdf.ToColor(backColor[0])
+	}
+	// add the image to the current page, if not already referenced
+	var pg = pdf.ppage
+	var img, idx, err = pdf.loadImage(fileNameOrBytes, back)
+	if err != nil {
+		return pdf.setError(err)
+	}
 	var found bool
 	for _, iter := range pg.imageNos {
-		if iter == imgNo {
+		if iter == idx {
 			found = true
 			break
 		}
 	}
 	if !found {
-<<<<<<< HEAD
-		pg.imageNos = append(pg.imageNos, imgNo)
-	}
-	x *= pdf.pointsPerUnit
-	y = pdf.pageSize.HeightPt - y*pdf.pointsPerUnit - height
-	height *= pdf.pointsPerUnit
-	var width = float64(img.width) / float64(img.height) * height
-	//
-	// write command to draw the image
-	return pdf.write("q\n"+ // save graphics state
-		// w      h x  y
-		" %f 0 0 %f %f %f cm\n"+
-		"/Im%d Do\n"+
-		"Q\n", // restore graphics state
-		width, height, x, y, imgNo)
-=======
 		pg.imageNos = append(pg.imageNos, idx)
 	}
 	// draw the image
 	x *= pdf.ptPerUnit
-	y = pdf.paperSize.heightPt - y*pdf.ptPerUnit - height
-	var w = float64(img.widthPx) / float64(img.heightPx) * height
 	var h = height * pdf.ptPerUnit
+	var w = float64(img.widthPx) / float64(img.heightPx) * h
+	y = pdf.paperSize.heightPt - y*pdf.ptPerUnit - h
 	return pdf.write("q\n %f 0 0 %f %f %f cm\n/IMG%d Do\nQ\n", w, h, x, y, idx)
 	//                     w      h  x  y
 	//                q: save graphics state
 	//               cm: concatenate matrix to current transform matrix
 	//               Do: invoke named XObject (/IMGn)
 	//                Q: restore graphics state
->>>>>>> 62bd5a2a
 } //                                                                   DrawImage
 
 // DrawLine draws a straight line from point (x1, y1) to point (x2, y2).
@@ -1261,34 +1080,31 @@
 	if pdf.warnIfNoPage() {
 		return pdf
 	}
-	x1, y1 = x1*pdf.pointsPerUnit, pdf.pageSize.HeightPt-y1*pdf.pointsPerUnit
-	x2, y2 = x2*pdf.pointsPerUnit, pdf.pageSize.HeightPt-y2*pdf.pointsPerUnit
-	pdf.applyLineWidth().applyStrokeColor()
+	x1, y1 = x1*pdf.ptPerUnit, pdf.paperSize.heightPt-y1*pdf.ptPerUnit
+	x2, y2 = x2*pdf.ptPerUnit, pdf.paperSize.heightPt-y2*pdf.ptPerUnit
+	pdf.writeMode(true) // prepare color/line width
 	return pdf.write("%.3f %.3f m %.3f %.3f l S\n", x1, y1, x2, y2)
-	// 'm' = move, 'S' = stroke path
+	// m: move  S: stroke path (for lines)
 } //                                                                    DrawLine
 
 // DrawText draws a text string at the current position (X, Y).
-func (pdf *PDF) DrawText(text string) *PDF {
+func (pdf *PDF) DrawText(s string) *PDF {
 	if pdf.warnIfNoPage() {
 		return pdf
 	}
 	if len(pdf.columnWidths) == 0 {
-		pdf.drawTextLine(text)
-		return pdf
+		return pdf.drawTextLine(s)
 	}
 	var x = 0.0
 	for i := 0; i < pdf.columnNo; i++ {
 		x += pdf.columnWidths[i]
 	}
-	pdf.SetX(x)
-	pdf.drawTextLine(text)
-	if pdf.columnNo == (len(pdf.columnWidths) - 1) {
-		pdf.NextLine()
-	} else {
+	pdf.SetX(x).drawTextLine(s)
+	if pdf.columnNo < len(pdf.columnWidths)-1 {
 		pdf.columnNo++
-	}
-	return pdf
+		return pdf
+	}
+	return pdf.NextLine()
 } //                                                                    DrawText
 
 // DrawTextAlignedToBox draws 'text' within a rectangle specified
@@ -1297,17 +1113,15 @@
 // Specify 'L' or 'R' to align the text left or right, and 'T' or
 // 'B' to align the text to the top or bottom of the box.
 func (pdf *PDF) DrawTextAlignedToBox(
-	x, y, width, height float64, align, text string,
-) *PDF {
-	if pdf.pageNo < 0 {
-		pdf.logError("No current page.")
-		return pdf
-	}
+	x, y, width, height float64, align, text string) *PDF {
 	return pdf.drawTextBox(x, y, width, height, false, align, text)
 } //                                                        DrawTextAlignedToBox
 
 // DrawTextAt draws text at the specified point (x, y).
 func (pdf *PDF) DrawTextAt(x, y float64, text string) *PDF {
+	if pdf.warnIfNoPage() {
+		return pdf
+	}
 	return pdf.SetXY(x, y).DrawText(text)
 } //                                                                  DrawTextAt
 
@@ -1316,46 +1130,28 @@
 // the text is center-aligned both vertically and horizontally.
 // Specify 'L' or 'R' to align the text left or right, and 'T' or
 // 'B' to align the text to the top or bottom of the box.
-func (pdf *PDF) DrawTextInBox(x, y, width, height float64, align, text string,
-) *PDF {
-	if pdf.pageNo < 0 {
-		pdf.logError("No current page.")
-		return pdf
-	}
+func (pdf *PDF) DrawTextInBox(
+	x, y, width, height float64, align, text string) *PDF {
 	return pdf.drawTextBox(x, y, width, height, true, align, text)
 } //                                                               DrawTextInBox
 
-// DrawUnitGrid draws a light-gray grid demarcated in the current
-// measurement unit. The grid fills the entire page.
+// DrawUnitGrid draws a light-gray grid demarcated in the
+// current measurement unit. The grid fills the entire page.
 // It helps with item positioning.
 func (pdf *PDF) DrawUnitGrid() *PDF {
-	var x, y, pgWidth, pgHeight = 0.0, 0.0, pdf.PageWidth(), pdf.PageHeight()
-	if pdf.pageNo < 0 { // ensure there is a current page
-		pdf.logError("No current page.")
+	if pdf.warnIfNoPage() {
 		return pdf
 	}
+	var pw, ph = pdf.PageWidth(), pdf.PageHeight()
 	pdf.SetLineWidth(0.1).SetFont("Helvetica", 8)
-	var xh = 0.1
-	var yh = 0.5
-	var xv = 0.3
-	var yv = 0.3
-	var i = 0
-	//
-	// draw vertical lines
-	for x = 0; x < pgWidth; x++ {
-		pdf.SetColorRGB(200, 200, 200).DrawLine(x, 0, x, pgHeight)
-		if i > 0 {
-			pdf.SetColor("Indigo").SetXY(x+xh, y+yh).DrawText(strconv.Itoa(i))
-		}
+	for i, x := 0, 0.0; x < pw; x++ { //                        vertical lines |
+		pdf.SetColorRGB(200, 200, 200).DrawLine(x, 0, x, ph).
+			SetColor("Indigo").SetXY(x+0.1, 0.3).DrawText(strconv.Itoa(i))
 		i++
 	}
-	// draw horizontal lines
-	i = 0
-	for y = 0; y < pgHeight; y++ {
-		pdf.SetColorRGB(200, 200, 200).DrawLine(0, y, pgWidth, y)
-		if i > 0 {
-			pdf.SetColor("Indigo").SetXY(xv, y+yv).DrawText(strconv.Itoa(i))
-		}
+	for i, y := 0, 0.0; y < ph; y++ { //                      horizontal lines -
+		pdf.SetColorRGB(200, 200, 200).DrawLine(0, y, pw, y).
+			SetColor("Indigo").SetXY(0.1, y+0.3).DrawText(strconv.Itoa(i))
 		i++
 	}
 	return pdf
@@ -1363,84 +1159,82 @@
 
 // FillBox fills a rectangle with the current color.
 func (pdf *PDF) FillBox(x, y, width, height float64) *PDF {
-	if pdf.warnIfNoPage() {
-		return pdf
-	}
-	width, height = width*pdf.pointsPerUnit, height*pdf.pointsPerUnit
-	x *= pdf.pointsPerUnit
-	y = pdf.pageSize.HeightPt - y*pdf.pointsPerUnit - height
-	return pdf.applyLineWidth().applyNonStrokeColor().
-		write("%.3f %.3f %.3f %.3f re f\n", x, y, width, height)
-	// 're' = construct a rectangular path, 'f' = fill
+	return pdf.DrawBox(x, y, width, height, true)
 } //                                                                     FillBox
+
+// FillCircle fills a circle of radius r centered on (x, y),
+// by drawing 4 Bézier curves (PDF has no circle primitive)
+func (pdf *PDF) FillCircle(x, y, radius float64) *PDF {
+	return pdf.DrawEllipse(x, y, radius, radius, true)
+} //                                                                  FillCircle
+
+// FillEllipse fills a Ellipse of radius r centered on (x, y),
+// by drawing 4 Bézier curves (PDF has no ellipse primitive)
+func (pdf *PDF) FillEllipse(x, y, xRadius, yRadius float64) *PDF {
+	return pdf.DrawEllipse(x, y, xRadius, yRadius, true)
+} //                                                                 FillEllipse
 
 // NextLine advances the text writing position to the next line.
 // I.e. the Y increases by the height of the font and
 // the X-coordinate is reset to zero.
 func (pdf *PDF) NextLine() *PDF {
-	var y = pdf.Y() + pdf.FontSize()*pdf.pointsPerUnit
-	if y > pdf.pageSize.HeightPt*pdf.pointsPerUnit {
+	var x, y = 0.0, pdf.Y() + pdf.FontSize()*pdf.ptPerUnit
+	if len(pdf.columnWidths) > 0 {
+		x = pdf.columnWidths[0]
+	}
+	if y > pdf.paperSize.heightPt*pdf.ptPerUnit {
 		pdf.AddPage()
 		y = 0
 	}
 	pdf.columnNo = 0
-	var x = 0.0
-	if len(pdf.columnWidths) > 0 {
-		x = pdf.columnWidths[0]
-	}
 	return pdf.SetXY(x, y)
 } //                                                                    NextLine
 
-// Reset releases all resources and resets all variables.
+// Reset releases all resources and resets all variables, except paper size.
 func (pdf *PDF) Reset() *PDF {
-	for _, page := range pdf.pages {
-		page.fontIDs = []int{}
-		page.imageNos = []int{}
-		page.pageContent.Reset()
-	}
-	pdf.docAuthor, pdf.docCreator, pdf.docKeywords = "", "", ""
-	pdf.docSubject, pdf.docTitle, pdf.unitName = "", "", ""
-	pdf.pages = []pdfPage{}
-	pdf.fonts = []pdfFont{}
-	pdf.images = []pdfImage{}
-	pdf.columnWidths = []float64{}
-	pdf.content.Reset()
+	pdf.ppage, pdf.pbuf = nil, nil
+	*pdf = NewPDF(pdf.paperSize.name)
 	return pdf
 } //                                                                       Reset
 
 // SaveFile generates and saves the PDF document to a file.
-func (pdf *PDF) SaveFile(filename string) *PDF {
+func (pdf *PDF) SaveFile(filename string) error {
 	var err = ioutil.WriteFile(filename, pdf.Bytes(), 0644)
 	if err != nil {
-		pdf.logError("Failed writing to file", filename, ":", err)
-	}
-	return pdf
+		pdf.setError("Failed writing to file "+filename+":", err)
+		return err
+	}
+	return nil
 } //                                                                    SaveFile
 
 // SetColumnWidths creates columns along the X-axis.
 func (pdf *PDF) SetColumnWidths(widths ...float64) *PDF {
 	if len(widths) < 1 {
-		pdf.logError("len(widths) < 1")
-		return pdf
-	}
-	if len(widths) > 100 {
-		pdf.logError("len(widths) > 100")
-		return pdf
+		return pdf.setError("Argument not specified: widths")
 	}
 	pdf.columnWidths = widths
 	return pdf
 } //                                                             SetColumnWidths
 
+// SetErrorLogger sets the handler function for error logging.
+// By default, NewPDF() sets it to fmt.Println. You can set it
+// to a custom function, or set to nil to disable logging.
+func (pdf *PDF) SetErrorLogger(fn func(a ...interface{}) (int, error)) *PDF {
+	pdf.errorLogger = fn
+	return pdf
+} //                                                              SetErrorLogger
+
+// -----------------------------------------------------------------------------
+// # Metrics Methods (pdf *PDF)
+
 // TextWidth returns the width of the text in current units.
-func (pdf *PDF) TextWidth(text string) float64 {
+func (pdf *PDF) TextWidth(s string) float64 {
 	if pdf.warnIfNoPage() {
 		return 0
 	}
-	return pdf.textWidthPt1000(text) / pdf.pointsPerUnit
+	return pdf.ToUnits(pdf.textWidthPt1000(s))
 } //                                                                   TextWidth
 
-<<<<<<< HEAD
-=======
 // ToColor returns an RGBA color value from a web/X11 color name
 // (e.g. "HoneyDew") or HTML color value such as "#191970"
 // If the name or code is unknown or invalid, returns zero value (black).
@@ -1505,55 +1299,59 @@
 	return points / pdf.ptPerUnit
 } //                                                                     ToUnits
 
->>>>>>> 62bd5a2a
 // WrapTextLines splits a string into multiple lines so that the text
 // fits in the specified width. The text is wrapped on word boundaries.
 // Newline characters (CR and "\n") also cause text to be split.
 // You can find out the number of lines needed to wrap some
 // text by checking the length of the returned array.
-func (pdf *PDF) WrapTextLines(width float64, text string) []string {
+func (pdf *PDF) WrapTextLines(width float64, text string) (ret []string) {
 	//
-	// first handle the newlines...
-	var ar = pdf.splitLines(text)
-	//
-	// ...then break lines based on text width
-	var ret []string
-	for _, iter := range ar {
+	var fit = func(s string, step, n int, width float64) int {
+		for max := len(s); n > 0 && n <= max; {
+			var w = pdf.TextWidth(s[:n])
+			switch step {
+			case 1, 3: // keep halving (or - 1) until n chars fit in width
+				if w <= width {
+					return n
+				}
+				n -= 1
+				if step == 1 {
+					n /= 2
+				}
+			case 2: // increase n until n chars won't fit in width
+				if w > width {
+					return n
+				}
+				n = int((float64(n) * 1.2)) // increase n by 20%
+			}
+		}
+		return 0
+	}
+	// split text into lines. then break lines based on text width
+	for _, iter := range pdf.splitLines(text) {
 		for pdf.TextWidth(iter) > width {
-			var max = len(iter)
-			var ln = max
-			for ln > 0 { //                    take half less text until it fits
-				ln /= 2
-				if pdf.TextWidth(iter[:ln]) <= width {
-					break
-				}
-			}
-			var inc = ln / 2 //         take half more text until it doesn't fit
-			ln += inc
-			for ln > 0 && ln < max && pdf.TextWidth(iter[:ln]) <= width {
-				if inc > 1 {
-					inc /= 2
-				}
-				ln += inc
-			}
-			ln-- //                     take less by 1 character until text fits
-			for ln > 0 && pdf.TextWidth(iter[:ln]) > width {
-				ln--
-			}
-			var found bool //    move to the last word (if white-space is found)
-			max = ln
-			for ln > 0 {
-				if pdf.isWhiteSpace(iter[ln-1 : ln]) {
+			// reduce, then increase, then reduce n, to get best fit
+			var n = fit(iter, 1, len(iter), width)
+			n = fit(iter, 2, n, width)
+			n = fit(iter, 3, n, width)
+			//
+			// move to the last word (if white-space is found)
+			var found, max = false, n
+			for n > 0 {
+				if pdf.isWhiteSpace(iter[n-1 : n]) {
 					found = true
 					break
 				}
-				ln--
+				n--
 			}
 			if !found {
-				ln = max
+				n = max
 			}
-			ret = append(ret, iter[:ln])
-			iter = iter[ln-1:]
+			if n <= 0 {
+				break
+			}
+			ret = append(ret, iter[:n])
+			iter = iter[n-1:]
 		}
 		ret = append(ret, iter)
 	}
@@ -1561,44 +1359,7 @@
 } //                                                               WrapTextLines
 
 // -----------------------------------------------------------------------------
-// # Functions:
-
-// ToPoints converts a string composed of a number and unit
-// to points. For example '1 cm' or '1cm' becomes 28.346 points.
-// Recognised units are:
-// mm cm " in inch inches tw twip twips pt point points
-func (pdf *PDF) ToPoints(numberAndUnit string) float64 {
-	numberAndUnit = strings.ToUpper(
-		strings.Trim(numberAndUnit, " \a\b\f\n\r\t\v"),
-	)
-	if numberAndUnit == "" {
-		return 0
-	}
-	var num, unit string //            read value and unit into separate strings
-	for _, ch := range numberAndUnit {
-		if (ch >= '0' && ch <= '9') || ch == '.' || ch == '-' {
-			num += string(ch)
-			continue
-		}
-		if (ch >= 'A' && ch <= 'Z') ||
-			(ch >= 'a' && ch <= 'z') ||
-			ch == '"' {
-			unit += strings.ToUpper(string(ch))
-		}
-	}
-	var ret, _ = strconv.ParseFloat(num, 64)
-	if unit != "" { //                       determine number of points per unit
-		var ppu = pdf.getPointsPerUnit(unit)
-		if int(ppu*1000000) == 0 {
-			pdf.logError("Unknown unit name.")
-		}
-		ret *= ppu
-	}
-	return ret
-} //                                                                    ToPoints
-
-// -----------------------------------------------------------------------------
-// # Private Methods
+// # Private Methods (pdf *PDF)
 
 // applyFont writes a font change command, provided the font has
 // been changed since the last operation that uses fonts.
@@ -1615,33 +1376,32 @@
 //   standard (built-in) font like Helvetica or a TrueType font.
 // - Fills the document-wide list of fonts (pdf.fonts).
 // - Adds items to the list of font ID's used on the current page.
-//
-// called by drawTextLine()
 func (pdf *PDF) applyFont() {
-	var isValid = pdf.fontName != ""
 	var font pdfFont
-	if isValid {
-		isValid = false
-		for i, name := range pdfFontNames {
-			name = strings.ToUpper(name)
-			if strings.ToUpper(pdf.fontName) != name {
+	var name = pdf.toUpperLettersDigits(pdf.fontName, "")
+	var valid = name != ""
+	if valid {
+		valid = false
+		for i, iter := range pdfFontNames {
+			iter = pdf.toUpperLettersDigits(iter, "")
+			if iter != name {
 				continue
 			}
-			font.fontName = pdfFontNames[i]
-			font.isBuiltIn = true
-			font.isBold = strings.Contains(name, "BOLD")
-			font.isItalic = strings.Contains(name, "OBLIQUE") ||
-				strings.Contains(name, "ITALIC")
-			isValid = true
+			var has = strings.Contains
+			font = pdfFont{
+				fontName:  pdfFontNames[i],
+				isBuiltIn: true,
+				isBold:    has(iter, "BOLD"),
+				isItalic:  has(iter, "OBLIQUE") || has(iter, "ITALIC"),
+			}
+			valid = true
 			break
 		}
 	}
 	// if there is no selected font or it's invalid, use Helvetica
-	if !isValid {
-		font.fontName = "Helvetica"
-		font.isBuiltIn = true
-		font.isBold = false
-		font.isItalic = false
+	if !valid {
+		pdf.setError("Invalid font name: '" + pdf.fontName + "'")
+		font = pdfFont{fontName: "Helvetica", isBuiltIn: true}
 	}
 	// has the font been added to the global list? If not, add it:
 	for _, iter := range pdf.fonts {
@@ -1654,9 +1414,9 @@
 		font.fontID = 1 + len(pdf.fonts)
 		pdf.fonts = append(pdf.fonts, font)
 	}
-	var pg = pdf.pagePtr
+	var pg = pdf.ppage
 	if pg.fontID == font.fontID &&
-		(int(pg.fontSizePt*1000) == int(pdf.fontSizePt)*1000) {
+		int(pg.fontSizePt*100) == int(pdf.fontSizePt)*100 {
 		return
 	}
 	// add the font ID to the current page, if not already referenced
@@ -1673,314 +1433,273 @@
 	}
 	pg.fontID = font.fontID
 	pg.fontSizePt = pdf.fontSizePt
-	pdf.write("BT /F%d %d Tf ET\n", pg.fontID, int(pg.fontSizePt))
-	// 'BT' = __, F = __, 'Tf' = __, 'ET' = __
+	pdf.write("BT /FNT%d %d Tf ET\n", pg.fontID, int(pg.fontSizePt))
+	// BT: begin text   /FNT0 i0 Tf: set font to FNT0 index i0   ET: end text
 } //                                                                   applyFont
 
-// applyLineWidth writes a line-width PDF command ('w') to the current
-// page's content stream, if the value changed since last call.
-// called by: DrawBox(), DrawLine(), FillBox()
-func (pdf *PDF) applyLineWidth() *PDF {
-	var val = &pdf.pagePtr.lineWidth
-	if int(*val*10000) != int(pdf.lineWidth*10000) {
-		*val = pdf.lineWidth
-		pdf.write("%.3f w\n", float64(*val))
-		// 'w' = __
-	}
-	return pdf
-} //                                                              applyLineWidth
-
-// applyNonStrokeColor writes a text color selection PDF command ('rg') to
-// the current page's content stream, if the value changed since last call.
-// called by: drawTextLine(), FillBox()
-func (pdf *PDF) applyNonStrokeColor() *PDF {
-	var val = &pdf.pagePtr.nonStrokeColor
-	if *val == pdf.color {
+// drawTextLine writes a line of text at the current coordinates to the
+// current page's content stream, using a sequence of raw PDF commands
+func (pdf *PDF) drawTextLine(s string) *PDF {
+	if s == "" {
 		return pdf
 	}
-	*val = pdf.color
-	pdf.write("%.3f %.3f %.3f rg\n", // 'rg' = set non-stroking (text) color
-		float64(val.Red)/255,
-		float64(val.Green)/255,
-		float64(val.Blue)/255)
-	return pdf
-} //                                                         applyNonStrokeColor
-
-// applyStrokeColor writes a line color selection PDF
-// command ('RG') to the current page's content
-// stream, if the value changed since last call.
-// called by: DrawBox(), DrawLine()
-func (pdf *PDF) applyStrokeColor() *PDF {
-	var val = &pdf.pagePtr.strokeColor
-	if *val == pdf.color {
-		return pdf
-	}
-	*val = pdf.color
-	pdf.write("%.3f %.3f %.3f RG\n", // 'RG' = stroke (line) color
-		float64(val.Red)/255,
-		float64(val.Green)/255,
-		float64(val.Blue)/255)
-	return pdf
-} //                                                            applyStrokeColor
-
-// drawTextLine writes a line of text at the current coordinates to the
-// current page's content stream, using a sequence of raw PDF commands.
-// called by: DrawText(), drawTextBox()
-func (pdf *PDF) drawTextLine(text string) *PDF {
-	if text == "" {
-		return pdf
-	}
-	// draw the text:
+	// draw the text
+	var pg = pdf.ppage
 	pdf.applyFont()
-	if pdf.pagePtr.horizontalScaling != pdf.horizontalScaling {
-		pdf.pagePtr.horizontalScaling = pdf.horizontalScaling
-		pdf.write("BT %d Tz ET\n", pdf.pagePtr.horizontalScaling)
-		// 'BT' = __ 'Tz' = __ 'ET' = __
-	}
-	pdf.applyNonStrokeColor()
-	var pg = pdf.pagePtr
+	if pg.horizontalScaling != pdf.horizontalScaling {
+		pg.horizontalScaling = pdf.horizontalScaling
+		pdf.write("BT %d Tz ET\n", pg.horizontalScaling)
+		// BT: begin text   n0 Tz: set horiz. text scaling to n0%   ET: end text
+	}
+	pdf.writeMode(true) // fill/nonStroke
 	if pg.x < 0 || pg.y < 0 {
 		pdf.SetXY(0, 0)
 	}
-	// 'BT' = __, 'Td' = __, 'Tj' = __, 'ET' = __
-	pdf.write("BT %d %d Td (%s) Tj ET\n",
-		int(pg.x), int(pg.y), pdf.escape(text))
-	pg.x += pdf.textWidthPt1000(text)
+	// BT: begin text   Td: move text position   Tj: show text   ET: end text
+	pdf.write("BT %d %d Td (%s) Tj ET\n", int(pg.x), int(pg.y), pdf.escape(s))
+	pg.x += pdf.textWidthPt1000(s)
 	return pdf
 } //                                                                drawTextLine
 
 // drawTextBox draws a line of text, or a word-wrapped block of text.
-// called by: DrawTextAlignedToBox(), DrawTextInBox()
-func (pdf *PDF) drawTextBox(
-	x, y, width, height float64, wrapText bool, align, text string,
+// align: specify up to 2 flags: L R T B to align left, right, top or bottom
+// the default (blank) is C center, both vertically and horizontally
+func (pdf *PDF) drawTextBox(x, y, width, height float64,
+	wrapText bool, align, text string,
 ) *PDF {
-	if text == "" {
+	if pdf.warnIfNoPage() || text == "" {
 		return pdf
 	}
-	if pdf.pageNo < 0 {
-		pdf.logError("No current page.")
-		return pdf
-	}
-	var lines = (func() []string {
-		if wrapText {
-			return pdf.WrapTextLines(width, text)
-		}
-		return []string{text}
-	})() // IIFE
+	var lines []string
+	if wrapText {
+		lines = pdf.WrapTextLines(width, text)
+	} else {
+		lines = []string{text}
+	}
+	align = strings.ToUpper(align)
 	var lineHeight = pdf.FontSize()
 	var allLinesHeight = lineHeight * float64(len(lines))
 	//
+	// calculate aligned y-axis position of text (top, bottom, center)
+	y, height = y*pdf.ptPerUnit+pdf.fontSizePt, height*pdf.ptPerUnit
+	if strings.Contains(align, "B") { // bottom
+		y += height - allLinesHeight - 4 //                           4pt margin
+	} else if !strings.Contains(align, "T") {
+		y += height/2 - allLinesHeight/2 - pdf.fontSizePt*0.15 //         center
+	}
+	y = pdf.paperSize.heightPt - y
+	//
 	// calculate x-axis position of text (left, right, center)
-	x, width = x*pdf.pointsPerUnit, width*pdf.pointsPerUnit
-	var alignX = func(text string) float64 {
-		for _, ch := range align {
-			if ch == 'l' || ch == 'L' {
-				return pdf.fontSizePt / 6 // add margin
-			} else if ch == 'r' || ch == 'R' {
-				return width - pdf.textWidthPt1000(text) - pdf.fontSizePt/6
-			}
-		}
-		return width/2 - pdf.textWidthPt1000(text)/2 // center
-	}
-	// calculate aligned y-axis position of text (top, bottom, center)
-	y, height = y*pdf.pointsPerUnit, height*pdf.pointsPerUnit
-	y += pdf.fontSizePt + (func() float64 {
-		for _, ch := range align {
-			if ch == 't' || ch == 'T' {
-				return 0 // top
-			} else if ch == 'b' || ch == 'B' {
-				return height - allLinesHeight - 4 // bottom
-			}
-		}
-		return height/2 - allLinesHeight/2 - pdf.fontSizePt*0.15 // center
-	})() // IIFE
-	y = pdf.pageSize.HeightPt - y
+	x, width = x*pdf.ptPerUnit, width*pdf.ptPerUnit
 	for _, line := range lines {
-		pdf.pagePtr.x, pdf.pagePtr.y = x+alignX(line), y
+		var off = 0.0 //                                x-offset to align in box
+		if strings.Contains(align, "L") {
+			off = pdf.fontSizePt / 6 //                              left margin
+		} else if strings.Contains(align, "R") {
+			off = width - pdf.textWidthPt1000(line) - pdf.fontSizePt/6
+		} else {
+			off = width/2 - pdf.textWidthPt1000(line)/2 //                center
+		}
+		pdf.ppage.x, pdf.ppage.y = x+off, y
 		pdf.drawTextLine(line)
 		y -= lineHeight
 	}
 	return pdf
 } //                                                                 drawTextBox
 
-<<<<<<< HEAD
-// setCurrentPage selects the currently-active page.
-// called by: AddPage(), Bytes()
-func (pdf *PDF) setCurrentPage(pageNo int) *PDF {
-	if pageNo != PDFNoPage && pageNo > (len(pdf.pages)-1) {
-		pdf.logError("Page number out of range.")
-	} else if pageNo == PDFNoPage {
-		pdf.pagePtr = nil
-		pdf.contentPtr = &pdf.content
-	} else {
-		pdf.pagePtr = &pdf.pages[pageNo]
-		pdf.contentPtr = &pdf.pagePtr.pageContent
-=======
 // loadImage reads an image from a file or byte array, stores its data in
 // the PDF's images array, and returns a pdfImage and its reference index
-func (pdf *PDF) loadImage(fileNameOrBytes interface{}) (img pdfImage, idx int) {
+func (pdf *PDF) loadImage(fileNameOrBytes interface{}, back color.RGBA,
+) (img pdfImage, idx int, err error) {
 	idx = -1
-	var name string
 	var buf *bytes.Buffer
 	switch val := fileNameOrBytes.(type) {
 	case string:
 		var data, err = ioutil.ReadFile(val)
 		if err != nil {
 			pdf.setError("File "+val+":", err)
-			return pdfImage{}, -1
-		}
-		name = val
+			return pdfImage{}, -1, err
+		}
+		img.name = val
 		buf = bytes.NewBuffer(data)
 	case []byte:
 		var n = len(val)
 		if n > 32 {
 			n = 32
 		}
-		name = fmt.Sprintf("%x", val[:n])
+		img.name = fmt.Sprintf("%x", val[:n])
 		buf = bytes.NewBuffer(val)
 	default:
-		pdf.setError("Invalid type in fileNameOrBytes:",
+		var msg = fmt.Sprint("Invalid type in fileNameOrBytes:",
 			reflect.TypeOf(fileNameOrBytes), "value:", fileNameOrBytes)
-		return pdfImage{}, -1
+		pdf.setError(msg)
+		return pdfImage{}, -1, fmt.Errorf(msg)
 	}
 	for i, iter := range pdf.images {
-		if iter.name == name {
+		if iter.name == img.name && bytes.Equal(iter.data, img.data) {
 			img, idx = iter, i
 			break
 		}
+	}
+	// blends color into the background 'back', using opacity (alpha) value
+	var blend = func(color, alpha uint32, back uint8) uint8 {
+		var c = float64(color) // range 0-65535
+		var a = 65535 - float64(alpha)
+		var n = float64(back)*255 - c
+		return uint8((c + n/65536*a) / 65536 * 255)
 	}
 	if idx == -1 {
 		var decoded, _, err = image.Decode(buf)
 		if err != nil {
-			pdf.setError("Image not decoded:", err)
-			return pdfImage{}, -1
-		}
-		var bounds = decoded.Bounds()
-		var w, h = bounds.Max.X, bounds.Max.Y
-		var data []byte
-		for y := 0; y < h; y++ {
-			for x := 0; x < w; x++ {
-				var rd, gr, bl, _ = decoded.At(x, y).RGBA()
-				data = append(data, byte(
-					float64(rd)*0.2126+float64(gr)*0.7152+float64(bl)*0.0722,
-				))
+			var msg = fmt.Sprint("Image not decoded:", err)
+			pdf.setError(msg)
+			return pdfImage{}, -1, fmt.Errorf(msg)
+		}
+		img.widthPx = decoded.Bounds().Max.X
+		img.heightPx = decoded.Bounds().Max.Y
+		img.isGray = decoded.ColorModel() == color.GrayModel ||
+			decoded.ColorModel() == color.Gray16Model
+		var ar []byte
+		for y := 0; y < img.heightPx; y++ {
+			for x := 0; x < img.widthPx; x++ {
+				var r, g, b, a = decoded.At(x, y).RGBA() // value range: 0-65535
+				switch {
+				case img.isGray:
+					ar = append(ar, byte(float64(r)))
+				case a == 65535: //                             if fully opaque:
+					ar = append(ar, byte(r), byte(g), byte(b)) // use pix. color
+				case a == 0: //                                  if transparent:
+					ar = append(ar, back.R, back.G, back.B) //   use back. color
+				default: //                                 if semi-transparent:
+					ar = append(ar,
+						blend(r, a, back.R), //      blend pixel and back colors
+						blend(g, a, back.G), //         based on the alpha value
+						blend(b, a, back.B))
+				}
 			}
 		}
-		img = pdfImage{name: name, widthPx: w, heightPx: h, data: data,
-			grayscale: true} //TODO: determine actual grayscale mode
+		img.data = ar
 		idx = len(pdf.images)
 		pdf.images = append(pdf.images, img)
->>>>>>> 62bd5a2a
-	}
-	pdf.pageNo = pageNo
-	return pdf
-} //                                                              setCurrentPage
-
-// textWidthPt1000 returns the width of text in thousands of a point.
-// called by: drawTextLine(), drawTextBox(), TextWidth()
-func (pdf *PDF) textWidthPt1000(text string) float64 {
-	//
-	// warn and return if there is no current page
-	if pdf.pageNo == PDFNoPage || pdf.pageNo > (len(pdf.pages)-1) ||
-		pdf.pagePtr == nil {
-		pdf.logError("No current page.")
+	}
+	return img, idx, nil
+} //                                                                   loadImage
+
+// textWidthPt1000 returns the width of text in thousandths of a point
+func (pdf *PDF) textWidthPt1000(s string) float64 {
+	if pdf.warnIfNoPage() || s == "" {
 		return 0
 	}
-	if text == "" {
-		return 0
-	}
 	var w = 0.0
-	for i, ch := range text {
-		if ch < 0 || ch > 255 {
-			pdf.logError("char out of range at %d: %d", i, ch)
+	for i, r := range s {
+		if r < 0 || r > 255 {
+			pdf.setError("Rune out of range at", i, "('"+string(r)+"')")
 			break
 		}
-		w += float64(pdfFontWidths[ch][0])
+		w += float64(pdfFontWidths[r][0])
 		// TODO: [0] is not considering the current font!
 	}
 	return w * pdf.fontSizePt / 1000 * float64(pdf.horizontalScaling) / 100
 } //                                                             textWidthPt1000
 
-// warnIfNoPage outputs a warning and returns true if there is no
-// active page. This can only happen when the user didn't call AddPage().
-// called by: DrawBox(), DrawLine(), DrawText(), FillBox(),
-//            SetX(), SetXY(), SetY(), TextWidth(), X(), Y()
+// warnIfNoPage outputs a warning and returns true if there is no active
+// page. This can only happen when the user didn't call AddPage().
 func (pdf *PDF) warnIfNoPage() bool {
-	if len(pdf.pages) == 0 || pdf.pageNo > (len(pdf.pages)-1) ||
-		pdf.pagePtr == nil {
-		pdf.logError("No current page.")
+	if pdf.ppage == nil || pdf.pageNo < 0 || pdf.pageNo > len(pdf.pages)-1 {
+		pdf.setError("No current page")
 		return true
 	}
 	return false
 } //                                                                warnIfNoPage
 
 // -----------------------------------------------------------------------------
-// # Private Generation Methods
-
-// nextObject increases the object serial no. and stores its offset in array
-func (pdf *PDF) nextObject() int {
+// # Private Generation Methods (pdf *PDF)
+
+// nextObj increases the object serial no. and stores its offset in array
+func (pdf *PDF) nextObj() int {
 	pdf.objNo++
 	for len(pdf.objOffsets) <= pdf.objNo {
 		pdf.objOffsets = append(pdf.objOffsets, pdf.content.Len())
 	}
 	return pdf.objNo
-} //                                                                  nextObject
+} //                                                                     nextObj
 
 // write writes formatted strings (like fmt.Sprintf) to the current page's
-// content stream or to the final generated PDF, if there is no active page.
-// called by: Bytes(), DrawBox(), DrawLine(), drawTextLine(), FillBox()
-//            applyLineWidth(), applyNonStrokeColor(), applyStrokeColor()
+// content stream or to the final generated PDF, if there is no active page
 func (pdf *PDF) write(format string, args ...interface{}) *PDF {
-	var buf *bytes.Buffer
-	if pdf.pageNo == PDFNoPage {
-		buf = pdf.contentPtr
-	} else if pdf.pageNo > (len(pdf.pages) - 1) {
-		pdf.logError("Invalid page number.")
-		return pdf
-	} else {
-		buf = &pdf.pagePtr.pageContent
-	}
-	buf.Write([]byte(fmt.Sprintf(format, args...)))
+	pdf.pbuf.Write([]byte(fmt.Sprintf(format, args...)))
 	return pdf
 } //                                                                       write
 
-// writeEndobj writes 'endobj' (PDF object end marker).
+// writeCurve writes a Bézier curve using the 'c' PDF primitive.
+// The starting point is the current (x, y) position.
+// (x1, y1) and (x2, y2) are the two control points, (x3, y3) the end point.
+func (pdf *PDF) writeCurve(x1, y1, x2, y2, x3, y3 float64) *PDF {
+	return pdf.write(" %.3f %.3f %.3f %.3f %.3f %.3f c", x1, y1, x2, y2, x3, y3)
+	// x1 y1 x2 y2 x3 y3 c: append cubic Bézier curve to the current path
+} //                                                                  writeCurve
+
+// writeEndobj writes 'endobj' (PDF object end marker)
 func (pdf *PDF) writeEndobj() *PDF {
 	return pdf.write(">>\nendobj\n")
 } //                                                                 writeEndobj
 
+// writeMode sets the stroking or non-stroking color and line width.
+// 'fill' arg specifies non-stroking (true) or stroking mode (none/false)
+func (pdf *PDF) writeMode(fill ...bool) (mode string) {
+	mode = "S" // S: stroke path (for lines)
+	if len(fill) > 0 && fill[0] {
+		mode = "b" // b: fill / text
+		if p := &pdf.ppage.nonStrokeColor; *p != pdf.color {
+			*p = pdf.color
+			pdf.write(" %.3f %.3f %.3f rg\n", // rg: set non-stroking/text color
+				float64(p.R)/255, float64(p.G)/255, float64(p.B)/255)
+		}
+	}
+	if p := &pdf.ppage.strokeColor; *p != pdf.color {
+		*p = pdf.color
+		pdf.write("%.3f %.3f %.3f RG\n", // RG: set stroke (line) color
+			float64(p.R)/255, float64(p.G)/255, float64(p.B)/255)
+	}
+	if p := &pdf.ppage.lineWidth; int(*p*100) != int(pdf.lineWidth*100) {
+		*p = pdf.lineWidth
+		pdf.write("%.3f w\n", float64(*p)) // n0 w: set line width to n0
+	}
+	return mode
+} //                                                                   writeMode
+
 // writeObj outputs an object header
-func (pdf *PDF) writeObj(objectType string) *PDF {
-	pdf.setCurrentPage(PDFNoPage)
-	var objNo = pdf.nextObject()
-	if objectType == "" {
-		pdf.write("%d 0 obj<<", objNo)
-	} else if objectType[0] == '/' {
-		pdf.write("%d 0 obj<</Type%s", objNo, objectType)
-	} else {
-		pdf.logError("objectType should begin with '/' or be a blank string.")
-	}
-	return pdf
+func (pdf *PDF) writeObj(objType string) *PDF {
+	var n = pdf.nextObj()
+	if objType == "" {
+		return pdf.write("%d 0 obj<<", n)
+	} else if objType[0] == '/' {
+		return pdf.write("%d 0 obj<</Type%s", n, objType)
+	}
+	return pdf.setError("objType should begin with '/' or be a blank string")
 } //                                                                    writeObj
 
-// writePages writes all PDF pages.
+// writePages writes all PDF pages
 func (pdf *PDF) writePages(fontsIndex, imagesIndex int) *PDF {
-	if len(pdf.pages) > 0 { //                                write page numbers
-		var pageObjectNo = pdfPagesIndex
+	pdf.writeObj("/Pages").write("/Count %d/MediaBox[0 0 %d %d]",
+		len(pdf.pages), int(pdf.paperSize.widthPt), int(pdf.paperSize.heightPt))
+	//                                                        write page numbers
+	if len(pdf.pages) > 0 {
+		var pageObjNo = pdfPagesIndex
 		pdf.write("/Kids[")
 		for i := range pdf.pages {
 			if i > 0 {
 				pdf.write(" ")
 			}
-			pdf.write("%d 0 R", pageObjectNo)
-			pageObjectNo += 2 // 1 for page, 1 for stream
+			pdf.write("%d 0 R", pageObjNo)
+			pageObjNo += 2 //                           1 for page, 1 for stream
 		}
 		pdf.write("]")
 	}
 	pdf.writeEndobj()
-	for _, pg := range pdf.pages { //                            write each page
-		if pg.pageContent.Len() == 0 {
-			fmt.Printf("WARNING: Empty Page\n")
+	for i, pg := range pdf.pages { //                            write each page
+		if pg.content.Len() == 0 {
+			pdf.setError("Warning: empty page", i+1)
 			continue
 		}
 		pdf.writeObj("/Page").
@@ -1991,129 +1710,150 @@
 		if len(pg.fontIDs) > 0 {
 			pdf.write("/Font <<")
 			for fontNo := range pdf.fonts {
-				pdf.write("/F%d %d 0 R", fontNo+1, fontsIndex+fontNo)
+				pdf.write("/FNT%d %d 0 R", fontNo+1, fontsIndex+fontNo)
 			}
 			pdf.write(">>")
 		}
 		if len(pg.imageNos) > 0 {
 			pdf.write("/XObject<<")
 			for imageNo := range pg.imageNos {
-				pdf.write("/Im%d %d 0 R", imageNo, imagesIndex+imageNo)
+				pdf.write("/IMG%d %d 0 R", imageNo, imagesIndex+imageNo)
 			}
 			pdf.write(">>")
 		}
 		if len(pg.fontIDs) > 0 || len(pg.imageNos) > 0 {
 			pdf.write(">>")
 		}
-		pdf.writeEndobj().writeStream([]byte(pg.pageContent.String()))
+		pdf.writeEndobj().writeStream([]byte(pg.content.String()))
 	}
 	return pdf
 } //                                                                  writePages
 
-// writeStream outputs a stream object to the document's main buffer.
+// writeStream outputs a stream object to the document's main buffer
 func (pdf *PDF) writeStream(content []byte) *PDF {
-	return pdf.setCurrentPage(PDFNoPage).
-		write("%d 0 obj <<", pdf.nextObject()).
-		writeStreamData(content)
+	return pdf.write("%d 0 obj <<", pdf.nextObj()).writeStreamData(content)
 } //                                                                 writeStream
 
-// writeStreamData writes a stream or image stream.
-func (pdf *PDF) writeStreamData(content []byte) *PDF {
-	pdf.setCurrentPage(PDFNoPage)
-	var filter string
+// writeStreamData writes a stream or image stream
+func (pdf *PDF) writeStreamData(ar []byte) *PDF {
+	var s string // filter
 	if pdf.compressStreams {
-		filter = "/Filter/FlateDecode"
 		var buf bytes.Buffer
-		var writer = zlib.NewWriter(&buf)
-		var _, err = writer.Write([]byte(content))
+		var wr = zlib.NewWriter(&buf)
+		var _, err = wr.Write([]byte(ar))
 		if err != nil {
-			pdf.logError("Failed compressing:", err)
-			return pdf
-		}
-		writer.Close() // don't use defer, close immediately
-		content = buf.Bytes()
-	}
-	return pdf.write("%s/Length %d>>stream\n%s\nendstream\n",
-		filter, len(content), content)
+			return pdf.setError("Failed compressing:", err)
+		}
+		wr.Close() // don't defer, close before reading Bytes()
+		ar = buf.Bytes()
+		s = "/Filter/FlateDecode"
+	}
+	return pdf.write("%s/Length %d>>stream\n%s\nendstream\n", s, len(ar), ar)
 } //                                                             writeStreamData
 
 // -----------------------------------------------------------------------------
-// # Private Functions
+// # Private Functions (just attached to PDF, but not using it)
 
 // escape escapes special characters '(', '(' and '\' in strings
-// in order to avoid them interfering with PDF commands.
-// called by: Bytes(), drawTextLine()
+// in order to avoid them interfering with PDF commands
 func (*PDF) escape(s string) []byte {
-	if strings.Contains(s, "(") || strings.Contains(s, ")") ||
-		strings.Contains(s, "\\") {
-		//
-		var writer = bytes.NewBuffer(make([]byte, 0, len(s)))
-		for _, ch := range s {
-			if ch == '(' || ch == ')' || ch == '\\' {
-				writer.WriteRune('\\')
-			}
-			writer.WriteRune(ch)
-		}
-		return writer.Bytes()
-	}
-	return []byte(s)
+	var has = strings.Contains
+	if !has(s, "(") && !has(s, ")") && !has(s, "\\") {
+		return []byte(s)
+	}
+	var wr = bytes.NewBuffer(make([]byte, 0, len(s)))
+	for _, r := range s {
+		if r == '(' || r == ')' || r == '\\' {
+			wr.WriteRune('\\')
+		}
+		wr.WriteRune(r)
+	}
+	return wr.Bytes()
 } //                                                                      escape
 
-// getPointsPerUnit returns the number of points
-// per a named unit of measurement.
-// called by: SetUnits(), ToPoints()
-func (*PDF) getPointsPerUnit(unitName string) float64 {
-	switch strings.Trim(strings.ToUpper(unitName), " \a\b\f\n\r\t\v") {
-	case "MM":
-		return 2.83464566929134 // 1 inch / 25.4mm per inch * 72 points per in.
-	case "CM":
-		return 28.3464566929134 // 1 inch / 2.54cm per inch * 72 points per in.
-	case "IN", "INCH", "INCHES", `"`:
-		return 72.0 // points per inch
-	case "TW", "TWIP", "TWIPS":
-		return 0.05 // 1 point / 20 twips per point
-	case "PT", "POINT", "POINTS":
-		return 1.0 // point
-	}
-	return 0
-} //                                                            getPointsPerUnit
-
-// isWhiteSpace returns true if all the chars. in 's' are white-spaces.
+// isWhiteSpace returns true if all the chars. in 's' are white-spaces
 func (*PDF) isWhiteSpace(s string) bool {
-	if s == "" {
-		return false
-	}
-	for _, ch := range s {
-		if ch != ' ' && ch != '\a' && ch != '\b' && ch != '\f' &&
-			ch != '\n' && ch != '\r' && ch != '\t' && ch != '\v' {
+	for _, r := range s {
+		if !unicode.IsSpace(r) {
 			return false
 		}
 	}
-	return true
+	return len(s) > 0
 } //                                                                isWhiteSpace
 
-// splitLines splits 's' into several lines using line breaks in 's'.
+// splitLines splits 's' into several lines using line breaks in 's'
 func (*PDF) splitLines(s string) []string {
-	var split = func(ar []string, sep string) []string {
-		var ret []string
+	var split = func(ar []string, sep string) (ret []string) {
 		for _, iter := range ar {
 			if strings.Contains(iter, sep) {
 				ret = append(ret, strings.Split(iter, sep)...)
-			} else {
-				ret = append(ret, iter)
+				continue
 			}
+			ret = append(ret, iter)
 		}
 		return ret
 	}
 	return split(split(split([]string{s}, "\r\n"), "\r"), "\n")
 } //                                                                  splitLines
 
-// logError reports an error by calling PDFErrorHandler,
-// which is set to fmt.Println by default.
-func (PDF) logError(a ...interface{}) {
-	if PDFErrorHandler != nil {
-		PDFErrorHandler(a...)
-	}
-} //                                                                    logError
+// toUpperLettersDigits returns letters and digits from s, in upper case
+func (*PDF) toUpperLettersDigits(s, extras string) string {
+	var buf = bytes.NewBuffer(make([]byte, 0, len(s)))
+	for _, r := range strings.ToUpper(s) {
+		if unicode.IsLetter(r) || unicode.IsDigit(r) ||
+			strings.ContainsRune(extras, r) {
+			buf.WriteRune(r)
+		}
+	}
+	return buf.String()
+} //                                                        toUpperLettersDigits
+
+// getPaperSize returns a pdfPaperSize based on the specified paper name
+// if the paper size is not found, returns a zero-initialized structure
+func (pdf *PDF) getPaperSize(name string) (pdfPaperSize, error) {
+	name = pdf.toUpperLettersDigits(name, "-")
+	var landscape = strings.HasSuffix(name, "-L")
+	var s = pdf.toUpperLettersDigits(name, "")
+	if landscape {
+		s = s[:len(s)-2]
+	}
+	var wh, found = pdfStandardPaperSizes[s]
+	if !found {
+		s = "Unknown paper size '" + name + "'"
+		pdf.setError(s)
+		return pdfPaperSize{}, fmt.Errorf(s)
+	}
+	// convert mm to points: div by 25.4mm/inch; mul by 72 points/inch
+	var w, h = float64(wh[0]) / 25.4 * 72, float64(wh[1]) / 25.4 * 72
+	if landscape {
+		return pdfPaperSize{name, h, w}, nil
+	}
+	return pdfPaperSize{name, w, h}, nil
+} //                                                                getPaperSize
+
+// getPointsPerUnit returns number of points per named measurement unit
+func (pdf *PDF) getPointsPerUnit(unitName string) float64 {
+	switch pdf.toUpperLettersDigits(unitName, `"`) {
+	case "CM":
+		return 28.3464566929134 //         " / 2.54cm per " * 72 points per inch
+	case "IN", "INCH", "INCHES", `"`:
+		return 72.0 //                                        72 points per inch
+	case "MM":
+		return 2.83464566929134 //    1 inch / 25.4mm per " * 72 points per inch
+	case "PT", "POINT", "POINTS":
+		return 1.0 // point
+	case "TW", "TWIP", "TWIPS":
+		return 0.05 //                              1 point / 20 twips per point
+	}
+	return 0
+} //                                                            getPointsPerUnit
+
+// setError calls errorLogger (set to fmt.Println by default) to log an error
+func (pdf *PDF) setError(a ...interface{}) *PDF {
+	if pdf.errorLogger != nil {
+		pdf.errorLogger(a...)
+	}
+	return pdf
+} //                                                                    setError
 
 //end